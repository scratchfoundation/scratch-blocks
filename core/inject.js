--- conflicted
+++ resolved
@@ -28,12 +28,9 @@
 
 goog.require('Blockly.BlockDragSurfaceSvg');
 goog.require('Blockly.Css');
-<<<<<<< HEAD
 goog.require('Blockly.constants');
 goog.require('Blockly.DropDownDiv');
-=======
 goog.require('Blockly.Grid');
->>>>>>> c0b906f4
 goog.require('Blockly.Options');
 goog.require('Blockly.WorkspaceSvg');
 goog.require('Blockly.WorkspaceDragSurfaceSvg');
@@ -126,7 +123,6 @@
   // Reference commit:
   // https://github.com/google/blockly/commit/144be4d49f36fdba260a26edbd170ae75bbc37a6
   var rnd = String(Math.random()).substring(2);
-<<<<<<< HEAD
 
   // Using a dilate distorts the block shape.
   // Instead use a gaussian blur, and then set all alpha to 1 with a transfer.
@@ -171,39 +167,6 @@
        'operator': 'in', 'result': 'outGlow'}, replacementGlowFilter);
   Blockly.utils.createSvgElement('feComposite',
       {'in': 'SourceGraphic', 'in2': 'outGlow', 'operator': 'over'}, replacementGlowFilter);
-=======
-  /*
-    <filter id="blocklyEmbossFilter837493">
-      <feGaussianBlur in="SourceAlpha" stdDeviation="1" result="blur" />
-      <feSpecularLighting in="blur" surfaceScale="1" specularConstant="0.5"
-                          specularExponent="10" lighting-color="white"
-                          result="specOut">
-        <fePointLight x="-5000" y="-10000" z="20000" />
-      </feSpecularLighting>
-      <feComposite in="specOut" in2="SourceAlpha" operator="in"
-                   result="specOut" />
-      <feComposite in="SourceGraphic" in2="specOut" operator="arithmetic"
-                   k1="0" k2="1" k3="1" k4="0" />
-    </filter>
-  */
-  var embossFilter = Blockly.utils.createSvgElement('filter',
-      {'id': 'blocklyEmbossFilter' + rnd}, defs);
-  Blockly.utils.createSvgElement('feGaussianBlur',
-      {'in': 'SourceAlpha', 'stdDeviation': 1, 'result': 'blur'}, embossFilter);
-  var feSpecularLighting = Blockly.utils.createSvgElement('feSpecularLighting',
-      {'in': 'blur', 'surfaceScale': 1, 'specularConstant': 0.5,
-       'specularExponent': 10, 'lighting-color': 'white', 'result': 'specOut'},
-      embossFilter);
-  Blockly.utils.createSvgElement('fePointLight',
-      {'x': -5000, 'y': -10000, 'z': 20000}, feSpecularLighting);
-  Blockly.utils.createSvgElement('feComposite',
-      {'in': 'specOut', 'in2': 'SourceAlpha', 'operator': 'in',
-       'result': 'specOut'}, embossFilter);
-  Blockly.utils.createSvgElement('feComposite',
-      {'in': 'SourceGraphic', 'in2': 'specOut', 'operator': 'arithmetic',
-       'k1': 0, 'k2': 1, 'k3': 1, 'k4': 0}, embossFilter);
-  options.embossFilterId = embossFilter.id;
->>>>>>> c0b906f4
   /*
     <pattern id="blocklyDisabledPattern837493" patternUnits="userSpaceOnUse"
              width="10" height="10">
@@ -221,31 +184,7 @@
       {'d': 'M 0 0 L 10 10 M 10 0 L 0 10', 'stroke': '#cc0'}, disabledPattern);
   options.disabledPatternId = disabledPattern.id;
 
-<<<<<<< HEAD
-  /*
-    <pattern id="blocklyGridPattern837493" patternUnits="userSpaceOnUse">
-      <rect stroke="#888" />
-      <rect stroke="#888" />
-    </pattern>
-  */
-  var gridPattern = Blockly.utils.createSvgElement('pattern',
-      {'id': 'blocklyGridPattern' + rnd,
-       'patternUnits': 'userSpaceOnUse'}, defs);
-  if (options.gridOptions['length'] > 0 && options.gridOptions['spacing'] > 0) {
-    Blockly.utils.createSvgElement('line',
-        {'stroke': options.gridOptions['colour']},
-        gridPattern);
-    if (options.gridOptions['length'] > 1) {
-      Blockly.utils.createSvgElement('line',
-          {'stroke': options.gridOptions['colour']},
-          gridPattern);
-    }
-    // x1, y1, x1, x2 properties will be set later in updateGridPattern_.
-  }
-  options.gridPattern = gridPattern;
-=======
   options.gridPattern = Blockly.Grid.createDom(rnd, options.gridOptions, defs);
->>>>>>> c0b906f4
   return svg;
 };
 
@@ -431,26 +370,11 @@
  * @private
  */
 Blockly.inject.loadSounds_ = function(pathToMedia, workspace) {
-<<<<<<< HEAD
-  workspace.loadAudio_(
-      [pathToMedia + 'click.wav'], 'click');
-  workspace.loadAudio_(
-      [pathToMedia + 'delete.wav'], 'delete');
-=======
   var audioMgr = workspace.getAudioManager();
   audioMgr.load(
-      [pathToMedia + 'click.mp3',
-       pathToMedia + 'click.wav',
-       pathToMedia + 'click.ogg'], 'click');
+      [pathToMedia + 'click.wav'], 'click');
   audioMgr.load(
-      [pathToMedia + 'disconnect.wav',
-       pathToMedia + 'disconnect.mp3',
-       pathToMedia + 'disconnect.ogg'], 'disconnect');
-  audioMgr.load(
-      [pathToMedia + 'delete.mp3',
-       pathToMedia + 'delete.ogg',
-       pathToMedia + 'delete.wav'], 'delete');
->>>>>>> c0b906f4
+      [pathToMedia + 'delete.wav'], 'delete');
 
   // Bind temporary hooks that preload the sounds.
   var soundBinds = [];
