--- conflicted
+++ resolved
@@ -183,15 +183,7 @@
  */
 Blockly.RenderedConnection.prototype.highlight = function() {
   var steps;
-<<<<<<< HEAD
   steps = 'm -20,0 h 5 ' + Blockly.BlockSvg.NOTCH_PATH_LEFT + ' h 5';
-=======
-  if (this.type == Blockly.INPUT_VALUE || this.type == Blockly.OUTPUT_VALUE) {
-    steps = 'm 0,0 ' + Blockly.BlockSvg.TAB_PATH_DOWN + ' v 5';
-  } else {
-    steps = 'm -20,0 h 5 ' + Blockly.BlockSvg.NOTCH_PATH_LEFT + ' h 5';
-  }
->>>>>>> 914b2278
   var xy = this.sourceBlock_.getRelativeToSurfaceXY();
   var x = this.x_ - xy.x;
   var y = this.y_ - xy.y;
