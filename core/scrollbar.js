--- conflicted
+++ resolved
@@ -38,15 +38,10 @@
  */
 Blockly.ScrollbarPair = function(workspace) {
   this.workspace_ = workspace;
-<<<<<<< HEAD
-  this.hScroll = new Blockly.Scrollbar(workspace, true, true);
-  this.vScroll = new Blockly.Scrollbar(workspace, false, true);
-=======
   this.hScroll = new Blockly.Scrollbar(workspace, true, true,
     'blocklyMainWorkspaceScrollbar');
   this.vScroll = new Blockly.Scrollbar(workspace, false, true,
     'blocklyMainWorkspaceScrollbar');
->>>>>>> b0264eb5
   this.corner_ = Blockly.utils.createSvgElement('rect',
       {'height': Blockly.Scrollbar.scrollbarThickness,
       'width': Blockly.Scrollbar.scrollbarThickness,
@@ -242,7 +237,6 @@
    * @private
    */
 Blockly.Scrollbar.prototype.origin_ = new goog.math.Coordinate(0, 0);
-<<<<<<< HEAD
 
 /**
    * Whether or not the origin of the scrollbar has changed. Used
@@ -251,8 +245,6 @@
    * @private
    */
 Blockly.Scrollbar.prototype.originHasChanged_ = true;
-=======
->>>>>>> b0264eb5
 
 /**
  * The size of the area within which the scrollbar handle can move.
@@ -380,15 +372,9 @@
 };
 
 /**
-<<<<<<< HEAD
-  * Set whether this scrollbar's container is visible.
-  * @param {boolean} visible Whether the container is visible.
-  */
-=======
  * Set whether this scrollbar's container is visible.
  * @param {boolean} visible Whether the container is visible.
  */
->>>>>>> b0264eb5
 Blockly.ScrollbarPair.prototype.setContainerVisible = function(visible) {
   this.hScroll.setContainerVisible(visible);
   this.vScroll.setContainerVisible(visible);
@@ -406,11 +392,7 @@
   var tempX = this.position_.x + this.origin_.x;
   var tempY = this.position_.y + this.origin_.y;
   var transform = 'translate(' + tempX + 'px,' + tempY + 'px)';
-<<<<<<< HEAD
-  this.outerSvg_.style.transform = transform;
-=======
   Blockly.utils.setCssTransform(this.outerSvg_, transform);
->>>>>>> b0264eb5
 };
 
 /**
@@ -603,11 +585,7 @@
  */
 Blockly.Scrollbar.prototype.createDom_ = function(opt_class) {
   /* Create the following DOM:
-<<<<<<< HEAD
-  <svg class="blocklyScrollbarHorizontal">
-=======
   <svg class="blocklyScrollbarHorizontal  optionalClass">
->>>>>>> b0264eb5
     <g>
       <rect class="blocklyScrollbarBackground" />
       <rect class="blocklyScrollbarHandle" rx="8" ry="8" />
@@ -616,12 +594,9 @@
   */
   var className = 'blocklyScrollbar' +
       (this.horizontal_ ? 'Horizontal' : 'Vertical');
-<<<<<<< HEAD
-=======
   if (opt_class) {
     className += ' ' + opt_class;
   }
->>>>>>> b0264eb5
   this.outerSvg_ = Blockly.utils.createSvgElement('svg', {'class': className},
                                                   null);
   this.svgGroup_ = Blockly.utils.createSvgElement('g', {}, this.outerSvg_);
@@ -872,12 +847,8 @@
  * @param {number} y The y coordinate of the scrollbar's origin.
  */
 Blockly.Scrollbar.prototype.setOrigin = function(x, y) {
-<<<<<<< HEAD
   if (x != this.origin_.x || y != this.origin_.y) {
     this.origin_ = new goog.math.Coordinate(x, y);
     this.originHasChanged_ = true;
   }
-=======
-  this.origin_ = new goog.math.Coordinate(x, y);
->>>>>>> b0264eb5
 };