/**
 * @license
 * Visual Blocks Editor
 *
 * Copyright 2011 Google Inc.
 * https://developers.google.com/blockly/
 *
 * Licensed under the Apache License, Version 2.0 (the "License");
 * you may not use this file except in compliance with the License.
 * You may obtain a copy of the License at
 *
 *   http://www.apache.org/licenses/LICENSE-2.0
 *
 * Unless required by applicable law or agreed to in writing, software
 * distributed under the License is distributed on an "AS IS" BASIS,
 * WITHOUT WARRANTIES OR CONDITIONS OF ANY KIND, either express or implied.
 * See the License for the specific language governing permissions and
 * limitations under the License.
 */

/**
 * @fileoverview Library for creating scrollbars.
 * @author fraser@google.com (Neil Fraser)
 */
'use strict';

goog.provide('Blockly.Scrollbar');
goog.provide('Blockly.ScrollbarPair');

goog.require('goog.dom');
goog.require('goog.events');


/**
 * Class for a pair of scrollbars.  Horizontal and vertical.
 * @param {!Blockly.Workspace} workspace Workspace to bind the scrollbars to.
 * @constructor
 */
Blockly.ScrollbarPair = function(workspace) {
  this.workspace_ = workspace;
  this.hScroll = new Blockly.Scrollbar(workspace, true, true,
    'blocklyMainWorkspaceScrollbar');
  this.vScroll = new Blockly.Scrollbar(workspace, false, true,
    'blocklyMainWorkspaceScrollbar');
  this.corner_ = Blockly.utils.createSvgElement('rect',
      {'height': Blockly.Scrollbar.scrollbarThickness,
      'width': Blockly.Scrollbar.scrollbarThickness,
      'class': 'blocklyScrollbarBackground'}, null);
  Blockly.utils.insertAfter_(this.corner_, workspace.getBubbleCanvas());
};

/**
 * Previously recorded metrics from the workspace.
 * @type {Object}
 * @private
 */
Blockly.ScrollbarPair.prototype.oldHostMetrics_ = null;

/**
 * Dispose of this pair of scrollbars.
 * Unlink from all DOM elements to prevent memory leaks.
 */
Blockly.ScrollbarPair.prototype.dispose = function() {
  goog.dom.removeNode(this.corner_);
  this.corner_ = null;
  this.workspace_ = null;
  this.oldHostMetrics_ = null;
  this.hScroll.dispose();
  this.hScroll = null;
  this.vScroll.dispose();
  this.vScroll = null;
};

/**
 * Recalculate both of the scrollbars' locations and lengths.
 * Also reposition the corner rectangle.
 */
Blockly.ScrollbarPair.prototype.resize = function() {
  // Look up the host metrics once, and use for both scrollbars.
  var hostMetrics = this.workspace_.getMetrics();
  if (!hostMetrics) {
    // Host element is likely not visible.
    return;
  }

  // Only change the scrollbars if there has been a change in metrics.
  var resizeH = false;
  var resizeV = false;
  if (!this.oldHostMetrics_ ||
      this.oldHostMetrics_.viewWidth != hostMetrics.viewWidth ||
      this.oldHostMetrics_.viewHeight != hostMetrics.viewHeight ||
      this.oldHostMetrics_.absoluteTop != hostMetrics.absoluteTop ||
      this.oldHostMetrics_.absoluteLeft != hostMetrics.absoluteLeft) {
    // The window has been resized or repositioned.
    resizeH = true;
    resizeV = true;
  } else {
    // Has the content been resized or moved?
    if (!this.oldHostMetrics_ ||
        this.oldHostMetrics_.contentWidth != hostMetrics.contentWidth ||
        this.oldHostMetrics_.viewLeft != hostMetrics.viewLeft ||
        this.oldHostMetrics_.contentLeft != hostMetrics.contentLeft) {
      resizeH = true;
    }
    if (!this.oldHostMetrics_ ||
        this.oldHostMetrics_.contentHeight != hostMetrics.contentHeight ||
        this.oldHostMetrics_.viewTop != hostMetrics.viewTop ||
        this.oldHostMetrics_.contentTop != hostMetrics.contentTop) {
      resizeV = true;
    }
  }
  if (resizeH) {
    this.hScroll.resize(hostMetrics);
  }
  if (resizeV) {
    this.vScroll.resize(hostMetrics);
  }

  // Reposition the corner square.
  if (!this.oldHostMetrics_ ||
      this.oldHostMetrics_.viewWidth != hostMetrics.viewWidth ||
      this.oldHostMetrics_.absoluteLeft != hostMetrics.absoluteLeft) {
    this.corner_.setAttribute('x', this.vScroll.position_.x);
  }
  if (!this.oldHostMetrics_ ||
      this.oldHostMetrics_.viewHeight != hostMetrics.viewHeight ||
      this.oldHostMetrics_.absoluteTop != hostMetrics.absoluteTop) {
    this.corner_.setAttribute('y', this.hScroll.position_.y);
  }

  // Cache the current metrics to potentially short-cut the next resize event.
  this.oldHostMetrics_ = hostMetrics;
};

/**
 * Set the sliders of both scrollbars to be at a certain position.
 * @param {number} x Horizontal scroll value.
 * @param {number} y Vertical scroll value.
 */
Blockly.ScrollbarPair.prototype.set = function(x, y) {
  // This function is equivalent to:
  //   this.hScroll.set(x);
  //   this.vScroll.set(y);
  // However, that calls setMetrics twice which causes a chain of
  // getAttribute->setAttribute->getAttribute resulting in an extra layout pass.
  // Combining them speeds up rendering.
  var xyRatio = {};

  var hHandlePosition = x * this.hScroll.ratio_;
  var vHandlePosition = y * this.vScroll.ratio_;

  var hBarLength = this.hScroll.scrollViewSize_;
  var vBarLength = this.vScroll.scrollViewSize_;

  xyRatio.x = this.getRatio_(hHandlePosition, hBarLength);
  xyRatio.y = this.getRatio_(vHandlePosition, vBarLength);
  this.workspace_.setMetrics(xyRatio);

  this.hScroll.setHandlePosition(hHandlePosition);
  this.vScroll.setHandlePosition(vHandlePosition);
};

/**
 * Helper to calculate the ratio of handle position to scrollbar view size.
 * @param {number} handlePosition The value of the handle.
 * @param {number} viewSize The total size of the scrollbar's view.
 * @return {number} Ratio.
 * @private
 */
Blockly.ScrollbarPair.prototype.getRatio_ = function(handlePosition, viewSize) {
  var ratio = handlePosition / viewSize;
  if (isNaN(ratio)) {
    return 0;
  }
  return ratio;
};

// --------------------------------------------------------------------

/**
 * Class for a pure SVG scrollbar.
 * This technique offers a scrollbar that is guaranteed to work, but may not
 * look or behave like the system's scrollbars.
 * @param {!Blockly.Workspace} workspace Workspace to bind the scrollbar to.
 * @param {boolean} horizontal True if horizontal, false if vertical.
 * @param {boolean=} opt_pair True if scrollbar is part of a horiz/vert pair.
 * @param {string} opt_class A class to be applied to this scrollbar.
 * @constructor
 */
Blockly.Scrollbar = function(workspace, horizontal, opt_pair, opt_class) {
  this.workspace_ = workspace;
  this.pair_ = opt_pair || false;
  this.horizontal_ = horizontal;
  this.oldHostMetrics_ = null;

  this.createDom_(opt_class);

  /**
   * The upper left corner of the scrollbar's svg group.
   * @type {goog.math.Coordinate}
   * @private
   */
  this.position_ = new goog.math.Coordinate(0, 0);

  if (horizontal) {
    this.svgBackground_.setAttribute('height',
        Blockly.Scrollbar.scrollbarThickness);
    this.outerSvg_.setAttribute('height',
          Blockly.Scrollbar.scrollbarThickness);
    this.svgHandle_.setAttribute('height',
        Blockly.Scrollbar.scrollbarThickness - 5);
    this.svgHandle_.setAttribute('y', 2.5);

    this.lengthAttribute_ = 'width';
    this.positionAttribute_ = 'x';
  } else {
    this.svgBackground_.setAttribute('width',
        Blockly.Scrollbar.scrollbarThickness);
    this.outerSvg_.setAttribute('width',
       Blockly.Scrollbar.scrollbarThickness);
    this.svgHandle_.setAttribute('width',
        Blockly.Scrollbar.scrollbarThickness - 5);
    this.svgHandle_.setAttribute('x', 2.5);

    this.lengthAttribute_ = 'height';
    this.positionAttribute_ = 'y';
  }
  var scrollbar = this;
  this.onMouseDownBarWrapper_ = Blockly.bindEventWithChecks_(
      this.svgBackground_, 'mousedown', scrollbar, scrollbar.onMouseDownBar_);
  this.onMouseDownHandleWrapper_ = Blockly.bindEventWithChecks_(this.svgHandle_,
      'mousedown', scrollbar, scrollbar.onMouseDownHandle_);
};
/**
   * The coordinate of the upper left corner of the scrollbar SVG.
   * @type {goog.math.Coordinate}
   * @private
   */
Blockly.Scrollbar.prototype.origin_ = new goog.math.Coordinate(0, 0);
<<<<<<< HEAD

/**
   * Whether or not the origin of the scrollbar has changed. Used
   * to help decide whether or not the reflow/resize calls need to happen.
   * @type {boolean}
   * @private
   */
Blockly.Scrollbar.prototype.originHasChanged_ = true;
=======
>>>>>>> 7a2c01e1

/**
 * The size of the area within which the scrollbar handle can move.
 * Coordinate system: pixel coordinates.
 * @type {number}
 * @private
 */
Blockly.Scrollbar.prototype.scrollViewSize_ = 0;

/**
 * The length of the scrollbar handle.
 * Coordinate system: pixel coordinates.
 * @type {number}
 * @private
 */
Blockly.Scrollbar.prototype.handleLength_ = 0;

/**
 * The offset of the start of the handle from the start of the scrollbar range.
 * Coordinate system: pixel coordinates.
 * @type {number}
 * @private
 */
Blockly.Scrollbar.prototype.handlePosition_ = 0;

/**
 * Whether the scrollbar handle is visible.
 * @type {boolean}
 * @private
 */
Blockly.Scrollbar.prototype.isVisible_ = true;

/**
 * Whether the workspace containing this scrollbar is visible.
 * @type {boolean}
 * @private
 */
Blockly.Scrollbar.prototype.containerVisible_ = true;

/**
 * Width of vertical scrollbar or height of horizontal scrollbar.
 * Increase the size of scrollbars on touch devices.
 */
Blockly.Scrollbar.scrollbarThickness = 11;
if (goog.events.BrowserFeature.TOUCH_ENABLED) {
  Blockly.Scrollbar.scrollbarThickness = 25;
}

/**
 * @param {!Object} first An object containing computed measurements of a
 *    workspace.
 * @param {!Object} second Another object containing computed measurements of a
 *    workspace.
 * @return {boolean} Whether the two sets of metrics are equivalent.
 * @private
 */
Blockly.Scrollbar.metricsAreEquivalent_ = function(first, second) {
  if (!(first && second)) {
    return false;
  }

  if (first.viewWidth != second.viewWidth ||
      first.viewHeight != second.viewHeight ||
      first.viewLeft != second.viewLeft ||
      first.viewTop != second.viewTop ||
      first.absoluteTop != second.absoluteTop ||
      first.absoluteLeft != second.absoluteLeft ||
      first.contentWidth != second.contentWidth ||
      first.contentHeight != second.contentHeight ||
      first.contentLeft != second.contentLeft ||
      first.contentTop != second.contentTop) {
    return false;
  }

  return true;
};

/**
 * Dispose of this scrollbar.
 * Unlink from all DOM elements to prevent memory leaks.
 */
Blockly.Scrollbar.prototype.dispose = function() {
  this.cleanUp_();
  Blockly.unbindEvent_(this.onMouseDownBarWrapper_);
  this.onMouseDownBarWrapper_ = null;
  Blockly.unbindEvent_(this.onMouseDownHandleWrapper_);
  this.onMouseDownHandleWrapper_ = null;

  goog.dom.removeNode(this.outerSvg_);
  this.outerSvg_ = null;
  this.svgGroup_ = null;
  this.svgBackground_ = null;
  this.svgHandle_ = null;
  this.workspace_ = null;
};

/**
 * Set the length of the scrollbar's handle and change the SVG attribute
 * accordingly.
 * @param {number} newLength The new scrollbar handle length.
 */
Blockly.Scrollbar.prototype.setHandleLength_ = function(newLength) {
  this.handleLength_ = newLength;
  this.svgHandle_.setAttribute(this.lengthAttribute_, this.handleLength_);
};

/**
 * Set the offset of the scrollbar's handle and change the SVG attribute
 * accordingly.
 * @param {number} newPosition The new scrollbar handle offset.
 */
Blockly.Scrollbar.prototype.setHandlePosition = function(newPosition) {
  this.handlePosition_ = newPosition;
  this.svgHandle_.setAttribute(this.positionAttribute_, this.handlePosition_);
};

/**
 * Set the size of the scrollbar's background and change the SVG attribute
 * accordingly.
 * @param {number} newSize The new scrollbar background length.
 * @private
 */
Blockly.Scrollbar.prototype.setScrollViewSize_ = function(newSize) {
  this.scrollViewSize_ = newSize;
  this.outerSvg_.setAttribute(this.lengthAttribute_, this.scrollViewSize_);
  this.svgBackground_.setAttribute(this.lengthAttribute_, this.scrollViewSize_);
};

/**
 * Set whether this scrollbar's container is visible.
 * @param {boolean} visible Whether the container is visible.
 */
Blockly.ScrollbarPair.prototype.setContainerVisible = function(visible) {
  this.hScroll.setContainerVisible(visible);
  this.vScroll.setContainerVisible(visible);
};

/**
 * Set the position of the scrollbar's svg group.
 * @param {number} x The new x coordinate.
 * @param {number} y The new y coordinate.
 */
Blockly.Scrollbar.prototype.setPosition = function(x, y) {
  this.position_.x = x;
  this.position_.y = y;

  var tempX = this.position_.x + this.origin_.x;
  var tempY = this.position_.y + this.origin_.y;
  var transform = 'translate(' + tempX + 'px,' + tempY + 'px)';
  Blockly.utils.setCssTransform(this.outerSvg_, transform);
};

/**
 * Recalculate the scrollbar's location and its length.
 * @param {Object=} opt_metrics A data structure of from the describing all the
 * required dimensions.  If not provided, it will be fetched from the host
 * object.
 */
Blockly.Scrollbar.prototype.resize = function(opt_metrics) {
  // Determine the location, height and width of the host element.
  var hostMetrics = opt_metrics;
  if (!hostMetrics) {
    hostMetrics = this.workspace_.getMetrics();
    if (!hostMetrics) {
      // Host element is likely not visible.
      return;
    }
  }

  // If the origin has changed (e.g. the toolbox is moving from start to end)
  // we want to continue with the resize even if workspace metrics haven't.
  if (this.originHasChanged_) {
    this.originHasChanged_ = false;
  } else if (Blockly.Scrollbar.metricsAreEquivalent_(hostMetrics,
      this.oldHostMetrics_)) {
    return;
  }
  this.oldHostMetrics_ = hostMetrics;

  /* hostMetrics is an object with the following properties.
   * .viewHeight: Height of the visible rectangle,
   * .viewWidth: Width of the visible rectangle,
   * .contentHeight: Height of the contents,
   * .contentWidth: Width of the content,
   * .viewTop: Offset of top edge of visible rectangle from parent,
   * .viewLeft: Offset of left edge of visible rectangle from parent,
   * .contentTop: Offset of the top-most content from the y=0 coordinate,
   * .contentLeft: Offset of the left-most content from the x=0 coordinate,
   * .absoluteTop: Top-edge of view.
   * .absoluteLeft: Left-edge of view.
   */
  if (this.horizontal_) {
    this.resizeHorizontal_(hostMetrics);
  } else {
    this.resizeVertical_(hostMetrics);
  }
  // Resizing may have caused some scrolling.
  this.onScroll_();
};

/**
 * Recalculate a horizontal scrollbar's location and length.
 * @param {!Object} hostMetrics A data structure describing all the
 *     required dimensions, possibly fetched from the host object.
 * @private
 */
Blockly.Scrollbar.prototype.resizeHorizontal_ = function(hostMetrics) {
  // TODO: Inspect metrics to determine if we can get away with just a content
  // resize.
  this.resizeViewHorizontal(hostMetrics);
};

/**
 * Recalculate a horizontal scrollbar's location on the screen and path length.
 * This should be called when the layout or size of the window has changed.
 * @param {!Object} hostMetrics A data structure describing all the
 *     required dimensions, possibly fetched from the host object.
 */
Blockly.Scrollbar.prototype.resizeViewHorizontal = function(hostMetrics) {
  var viewSize = hostMetrics.viewWidth - 1;
  if (this.pair_) {
    // Shorten the scrollbar to make room for the corner square.
    viewSize -= Blockly.Scrollbar.scrollbarThickness;
  }
  this.setScrollViewSize_(Math.max(0, viewSize));

  var xCoordinate = hostMetrics.absoluteLeft + 0.5;
  if (this.pair_ && this.workspace_.RTL) {
    xCoordinate += Blockly.Scrollbar.scrollbarThickness;
  }

  // Horizontal toolbar should always be just above the bottom of the workspace.
  var yCoordinate = hostMetrics.absoluteTop + hostMetrics.viewHeight -
      Blockly.Scrollbar.scrollbarThickness - 0.5;
  this.setPosition(xCoordinate, yCoordinate);

  // If the view has been resized, a content resize will also be necessary.  The
  // reverse is not true.
  this.resizeContentHorizontal(hostMetrics);
};

/**
 * Recalculate a horizontal scrollbar's location within its path and length.
 * This should be called when the contents of the workspace have changed.
 * @param {!Object} hostMetrics A data structure describing all the
 *     required dimensions, possibly fetched from the host object.
 */
Blockly.Scrollbar.prototype.resizeContentHorizontal = function(hostMetrics) {
  if (!this.pair_) {
    // Only show the scrollbar if needed.
    // Ideally this would also apply to scrollbar pairs, but that's a bigger
    // headache (due to interactions with the corner square).
    this.setVisible(this.scrollViewSize_ < hostMetrics.contentWidth);
  }

  this.ratio_ = this.scrollViewSize_ / hostMetrics.contentWidth;
  if (this.ratio_ == -Infinity || this.ratio_ == Infinity ||
      isNaN(this.ratio_)) {
    this.ratio_ = 0;
  }

  var handleLength = hostMetrics.viewWidth * this.ratio_;
  this.setHandleLength_(Math.max(0, handleLength));

  var handlePosition = (hostMetrics.viewLeft - hostMetrics.contentLeft) *
      this.ratio_;
  this.setHandlePosition(this.constrainHandle_(handlePosition));
};

/**
 * Recalculate a vertical scrollbar's location and length.
 * @param {!Object} hostMetrics A data structure describing all the
 *     required dimensions, possibly fetched from the host object.
 * @private
 */
Blockly.Scrollbar.prototype.resizeVertical_ = function(hostMetrics) {
  // TODO: Inspect metrics to determine if we can get away with just a content
  // resize.
  this.resizeViewVertical(hostMetrics);
};

/**
 * Recalculate a vertical scrollbar's location on the screen and path length.
 * This should be called when the layout or size of the window has changed.
 * @param {!Object} hostMetrics A data structure describing all the
 *     required dimensions, possibly fetched from the host object.
 */
Blockly.Scrollbar.prototype.resizeViewVertical = function(hostMetrics) {
  var viewSize = hostMetrics.viewHeight - 1;
  if (this.pair_) {
    // Shorten the scrollbar to make room for the corner square.
    viewSize -= Blockly.Scrollbar.scrollbarThickness;
  }
  this.setScrollViewSize_(Math.max(0, viewSize));

  var xCoordinate = hostMetrics.absoluteLeft + 0.5;
  if (!this.workspace_.RTL) {
    xCoordinate += hostMetrics.viewWidth -
        Blockly.Scrollbar.scrollbarThickness - 1;
  }
  var yCoordinate = hostMetrics.absoluteTop + 0.5;
  this.setPosition(xCoordinate, yCoordinate);

  // If the view has been resized, a content resize will also be necessary.  The
  // reverse is not true.
  this.resizeContentVertical(hostMetrics);
};

/**
 * Recalculate a vertical scrollbar's location within its path and length.
 * This should be called when the contents of the workspace have changed.
 * @param {!Object} hostMetrics A data structure describing all the
 *     required dimensions, possibly fetched from the host object.
 */
Blockly.Scrollbar.prototype.resizeContentVertical = function(hostMetrics) {
  if (!this.pair_) {
    // Only show the scrollbar if needed.
    this.setVisible(this.scrollViewSize_ < hostMetrics.contentHeight);
  }

  this.ratio_ = this.scrollViewSize_ / hostMetrics.contentHeight;
  if (this.ratio_ == -Infinity || this.ratio_ == Infinity ||
      isNaN(this.ratio_)) {
    this.ratio_ = 0;
  }

  var handleLength = hostMetrics.viewHeight * this.ratio_;
  this.setHandleLength_(Math.max(0, handleLength));

  var handlePosition = (hostMetrics.viewTop - hostMetrics.contentTop) *
      this.ratio_;
  this.setHandlePosition(this.constrainHandle_(handlePosition));
};

/**
 * Create all the DOM elements required for a scrollbar.
 * The resulting widget is not sized.
 * @param {string} opt_class A class to be applied to this scrollbar.
 * @private
 */
Blockly.Scrollbar.prototype.createDom_ = function(opt_class) {
  /* Create the following DOM:
  <svg class="blocklyScrollbarHorizontal  optionalClass">
    <g>
      <rect class="blocklyScrollbarBackground" />
      <rect class="blocklyScrollbarHandle" rx="8" ry="8" />
    </g>
  </svg>
  */
  var className = 'blocklyScrollbar' +
      (this.horizontal_ ? 'Horizontal' : 'Vertical');
  if (opt_class) {
    className += ' ' + opt_class;
  }
  this.outerSvg_ = Blockly.utils.createSvgElement('svg', {'class': className},
                                                  null);
  this.svgGroup_ = Blockly.utils.createSvgElement('g', {}, this.outerSvg_);
  this.svgBackground_ = Blockly.utils.createSvgElement('rect',
      {'class': 'blocklyScrollbarBackground'}, this.svgGroup_);
  var radius = Math.floor((Blockly.Scrollbar.scrollbarThickness - 5) / 2);
  this.svgHandle_ = Blockly.utils.createSvgElement('rect',
      {'class': 'blocklyScrollbarHandle', 'rx': radius, 'ry': radius},
      this.svgGroup_);
  Blockly.utils.insertAfter_(this.outerSvg_,
                                 this.workspace_.getParentSvg());
};

/**
 * Is the scrollbar visible.  Non-paired scrollbars disappear when they aren't
 * needed.
 * @return {boolean} True if visible.
 */
Blockly.Scrollbar.prototype.isVisible = function() {
  return this.isVisible_;
};

/**
 * Set whether the scrollbar's container is visible and update
 * display accordingly if visibility has changed.
 * @param {boolean} visible Whether the container is visible
 */
Blockly.Scrollbar.prototype.setContainerVisible = function(visible) {
  var visibilityChanged = (visible != this.containerVisible_);

  this.containerVisible_ = visible;
  if (visibilityChanged) {
    this.updateDisplay_();
  }
};

/**
 * Set whether the scrollbar is visible.
 * Only applies to non-paired scrollbars.
 * @param {boolean} visible True if visible.
 */
Blockly.Scrollbar.prototype.setVisible = function(visible) {
  var visibilityChanged = (visible != this.isVisible());

  // Ideally this would also apply to scrollbar pairs, but that's a bigger
  // headache (due to interactions with the corner square).
  if (this.pair_) {
    throw 'Unable to toggle visibility of paired scrollbars.';
  }
  this.isVisible_ = visible;
  if (visibilityChanged) {
    this.updateDisplay_();
  }
};

/**
 * Update visibility of scrollbar based on whether it thinks it should
 * be visible and whether its containing workspace is visible.
 * We cannot rely on the containing workspace being hidden to hide us
 * because it is not necessarily our parent in the dom.
 */
Blockly.Scrollbar.prototype.updateDisplay_ = function() {
  var show = true;
  // Check whether our parent/container is visible.
  if (!this.containerVisible_) {
    show = false;
  } else {
    show = this.isVisible();
  }
  if (show) {
    this.outerSvg_.setAttribute('display', 'block');
  } else {
    this.outerSvg_.setAttribute('display', 'none');
  }
};

/**
 * Scroll by one pageful.
 * Called when scrollbar background is clicked.
 * @param {!Event} e Mouse down event.
 * @private
 */
Blockly.Scrollbar.prototype.onMouseDownBar_ = function(e) {
  this.workspace_.markFocused();
  Blockly.Touch.clearTouchIdentifier();  // This is really a click.
  this.cleanUp_();
  if (Blockly.utils.isRightButton(e)) {
    // Right-click.
    // Scrollbars have no context menu.
    e.stopPropagation();
    return;
  }
  var mouseXY = Blockly.utils.mouseToSvg(e, this.workspace_.getParentSvg(),
      this.workspace_.getInverseScreenCTM());
  var mouseLocation = this.horizontal_ ? mouseXY.x : mouseXY.y;

  var handleXY = Blockly.utils.getInjectionDivXY_(this.svgHandle_);
  var handleStart = this.horizontal_ ? handleXY.x : handleXY.y;
  var handlePosition = this.handlePosition_;

  var pageLength = this.handleLength_ * 0.95;
  if (mouseLocation <= handleStart) {
    // Decrease the scrollbar's value by a page.
    handlePosition -= pageLength;
  } else if (mouseLocation >= handleStart + this.handleLength_) {
    // Increase the scrollbar's value by a page.
    handlePosition += pageLength;
  }
  // When the scrollbars are clicked, hide the WidgetDiv/DropDownDiv without
  // animation in anticipation of a workspace move.
  Blockly.WidgetDiv.hide(true);
  Blockly.DropDownDiv.hideWithoutAnimation();

  this.setHandlePosition(this.constrainHandle_(handlePosition));
  this.onScroll_();
  e.stopPropagation();
  e.preventDefault();
};

/**
 * Start a dragging operation.
 * Called when scrollbar handle is clicked.
 * @param {!Event} e Mouse down event.
 * @private
 */
Blockly.Scrollbar.prototype.onMouseDownHandle_ = function(e) {
  this.workspace_.markFocused();
  this.cleanUp_();
  if (Blockly.utils.isRightButton(e)) {
    // Right-click.
    // Scrollbars have no context menu.
    e.stopPropagation();
    return;
  }
  // Look up the current translation and record it.
  this.startDragHandle = this.handlePosition_;

  // Tell the workspace to setup its drag surface since it is about to move.
  // onMouseMoveHandle will call onScroll which actually tells the workspace
  // to move.
  this.workspace_.setupDragSurface();

  // Record the current mouse position.
  this.startDragMouse = this.horizontal_ ? e.clientX : e.clientY;
  Blockly.Scrollbar.onMouseUpWrapper_ = Blockly.bindEventWithChecks_(document,
      'mouseup', this, this.onMouseUpHandle_);
  Blockly.Scrollbar.onMouseMoveWrapper_ = Blockly.bindEventWithChecks_(document,
      'mousemove', this, this.onMouseMoveHandle_);
  // When the scrollbars are clicked, hide the WidgetDiv/DropDownDiv without
  // animation in anticipation of a workspace move.
  Blockly.WidgetDiv.hide(true);
  Blockly.DropDownDiv.hideWithoutAnimation();

  e.stopPropagation();
  e.preventDefault();
};

/**
 * Drag the scrollbar's handle.
 * @param {!Event} e Mouse up event.
 * @private
 */
Blockly.Scrollbar.prototype.onMouseMoveHandle_ = function(e) {
  var currentMouse = this.horizontal_ ? e.clientX : e.clientY;
  var mouseDelta = currentMouse - this.startDragMouse;
  var handlePosition = this.startDragHandle + mouseDelta;
  // Position the bar.
  this.setHandlePosition(this.constrainHandle_(handlePosition));
  this.onScroll_();
};

/**
 * Release the scrollbar handle and reset state accordingly.
 * @private
 */
Blockly.Scrollbar.prototype.onMouseUpHandle_ = function() {
  // Tell the workspace to clean up now that the workspace is done moving.
  this.workspace_.resetDragSurface();
  Blockly.Touch.clearTouchIdentifier();
  this.cleanUp_();
};

/**
 * Hide chaff and stop binding to mouseup and mousemove events.  Call this to
 * wrap up lose ends associated with the scrollbar.
 * @private
 */
Blockly.Scrollbar.prototype.cleanUp_ = function() {
  Blockly.hideChaff(true);
  if (Blockly.Scrollbar.onMouseUpWrapper_) {
    Blockly.unbindEvent_(Blockly.Scrollbar.onMouseUpWrapper_);
    Blockly.Scrollbar.onMouseUpWrapper_ = null;
  }
  if (Blockly.Scrollbar.onMouseMoveWrapper_) {
    Blockly.unbindEvent_(Blockly.Scrollbar.onMouseMoveWrapper_);
    Blockly.Scrollbar.onMouseMoveWrapper_ = null;
  }
};

/**
 * Constrain the handle's position within the minimum (0) and maximum
 * (length of scrollbar) values allowed for the scrollbar.
 * @param {number} value Value that is potentially out of bounds.
 * @return {number} Constrained value.
 * @private
 */
Blockly.Scrollbar.prototype.constrainHandle_ = function(value) {
  if (value <= 0 || isNaN(value) || this.scrollViewSize_ < this.handleLength_) {
    value = 0;
  } else {
    value = Math.min(value, this.scrollViewSize_ - this.handleLength_);
  }
  return value;
};

/**
 * Called when scrollbar is moved.
 * @private
 */
Blockly.Scrollbar.prototype.onScroll_ = function() {
  var ratio = this.handlePosition_ / this.scrollViewSize_;
  if (isNaN(ratio)) {
    ratio = 0;
  }
  var xyRatio = {};
  if (this.horizontal_) {
    xyRatio.x = ratio;
  } else {
    xyRatio.y = ratio;
  }
  this.workspace_.setMetrics(xyRatio);
};

/**
 * Set the scrollbar slider's position.
 * @param {number} value The distance from the top/left end of the bar.
 */
Blockly.Scrollbar.prototype.set = function(value) {
  this.setHandlePosition(this.constrainHandle_(value * this.ratio_));
  this.onScroll_();
};

/**
 * Set the origin of the upper left of the scrollbar. This if for times
 * when the scrollbar is used in an object whose origin isn't the same
 * as the main workspace (e.g. in a flyout.)
 * @param {number} x The x coordinate of the scrollbar's origin.
 * @param {number} y The y coordinate of the scrollbar's origin.
 */
Blockly.Scrollbar.prototype.setOrigin = function(x, y) {
<<<<<<< HEAD
  if (x != this.origin_.x || y != this.origin_.y) {
    this.origin_ = new goog.math.Coordinate(x, y);
    this.originHasChanged_ = true;
  }
=======
  this.origin_ = new goog.math.Coordinate(x, y);
>>>>>>> 7a2c01e1
};<|MERGE_RESOLUTION|>--- conflicted
+++ resolved
@@ -237,7 +237,6 @@
    * @private
    */
 Blockly.Scrollbar.prototype.origin_ = new goog.math.Coordinate(0, 0);
-<<<<<<< HEAD
 
 /**
    * Whether or not the origin of the scrollbar has changed. Used
@@ -246,8 +245,6 @@
    * @private
    */
 Blockly.Scrollbar.prototype.originHasChanged_ = true;
-=======
->>>>>>> 7a2c01e1
 
 /**
  * The size of the area within which the scrollbar handle can move.
@@ -852,12 +849,8 @@
  * @param {number} y The y coordinate of the scrollbar's origin.
  */
 Blockly.Scrollbar.prototype.setOrigin = function(x, y) {
-<<<<<<< HEAD
   if (x != this.origin_.x || y != this.origin_.y) {
     this.origin_ = new goog.math.Coordinate(x, y);
     this.originHasChanged_ = true;
   }
-=======
-  this.origin_ = new goog.math.Coordinate(x, y);
->>>>>>> 7a2c01e1
 };