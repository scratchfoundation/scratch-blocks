/**
 * @license
 * Visual Blocks Editor
 *
 * Copyright 2012 Google Inc.
 * https://developers.google.com/blockly/
 *
 * Licensed under the Apache License, Version 2.0 (the "License");
 * you may not use this file except in compliance with the License.
 * You may obtain a copy of the License at
 *
 *   http://www.apache.org/licenses/LICENSE-2.0
 *
 * Unless required by applicable law or agreed to in writing, software
 * distributed under the License is distributed on an "AS IS" BASIS,
 * WITHOUT WARRANTIES OR CONDITIONS OF ANY KIND, either express or implied.
 * See the License for the specific language governing permissions and
 * limitations under the License.
 */

/**
 * @fileoverview Image field.  Used for pictures, icons, etc.
 * @author fraser@google.com (Neil Fraser)
 */
'use strict';

goog.provide('Blockly.FieldImage');

goog.require('Blockly.Field');
goog.require('goog.dom');
goog.require('goog.math.Size');
goog.require('goog.userAgent');


/**
 * Class for an image on a block.
 * @param {string} src The URL of the image.
 * @param {number} width Width of the image.
 * @param {number} height Height of the image.
 * @param {string=} opt_alt Optional alt text for when block is collapsed.
<<<<<<< HEAD
 * @param {boolean} flip_rtl Whether to flip the icon in RTL
 * @extends {Blockly.Field}
 * @constructor
 */
Blockly.FieldImage = function(src, width, height, opt_alt, flip_rtl) {
=======
 * @param {function=} opt_onClick Optional function to be called when image is clicked
 * @extends {Blockly.Field}
 * @constructor
 */
Blockly.FieldImage = function(src, width, height, opt_alt, opt_onClick) {
>>>>>>> c0b906f4
  this.sourceBlock_ = null;

  // Ensure height and width are numbers.  Strings are bad at math.
  this.height_ = Number(height);
  this.width_ = Number(width);
  this.size_ = new goog.math.Size(this.width_, this.height_);
  this.text_ = opt_alt || '';
  this.flipRTL_ = flip_rtl;
  this.setValue(src);

  if (typeof opt_onClick === "function") {
    this.clickHandler_ = opt_onClick;
  }
};
goog.inherits(Blockly.FieldImage, Blockly.Field);

/**
 * Editable fields are saved by the XML renderer, non-editable fields are not.
 */
Blockly.FieldImage.prototype.EDITABLE = false;

/**
 * Install this image on a block.
 */
Blockly.FieldImage.prototype.init = function() {
  if (this.fieldGroup_) {
    // Image has already been initialized once.
    return;
  }
  // Build the DOM.
  /** @type {SVGElement} */
  this.fieldGroup_ = Blockly.utils.createSvgElement('g', {}, null);
  if (!this.visible_) {
    this.fieldGroup_.style.display = 'none';
  }
  /** @type {SVGElement} */
  this.imageElement_ = Blockly.utils.createSvgElement(
    'image',
    {
      'height': this.height_ + 'px',
      'width': this.width_ + 'px'
    },
    this.fieldGroup_);
  this.setValue(this.src_);
  this.sourceBlock_.getSvgRoot().appendChild(this.fieldGroup_);

  // Configure the field to be transparent with respect to tooltips.
  this.setTooltip(this.sourceBlock_);
  Blockly.Tooltip.bindMouseEvents(this.imageElement_);
};

/**
 * Dispose of all DOM objects belonging to this text.
 */
Blockly.FieldImage.prototype.dispose = function() {
  goog.dom.removeNode(this.fieldGroup_);
  this.fieldGroup_ = null;
  this.imageElement_ = null;
};

/**
 * Change the tooltip text for this field.
 * @param {string|!Element} newTip Text for tooltip or a parent element to
 *     link to for its tooltip.
 */
Blockly.FieldImage.prototype.setTooltip = function(newTip) {
  this.imageElement_.tooltip = newTip;
};

/**
 * Get the source URL of this image.
 * @return {string} Current text.
 * @override
 */
Blockly.FieldImage.prototype.getValue = function() {
  return this.src_;
};

/**
 * Set the source URL of this image.
 * @param {?string} src New source.
 * @override
 */
Blockly.FieldImage.prototype.setValue = function(src) {
  if (src === null) {
    // No change if null.
    return;
  }
  this.src_ = src;
  if (this.imageElement_) {
    this.imageElement_.setAttributeNS('http://www.w3.org/1999/xlink',
        'xlink:href', src || '');
  }
};

/**
 * Get whether to flip this image in RTL
 * @return {boolean} True if we should flip in RTL.
 */
Blockly.FieldImage.prototype.getFlipRTL = function() {
  return this.flipRTL_;
};

/**
 * Set the alt text of this image.
 * @param {?string} alt New alt text.
 * @override
 */
Blockly.FieldImage.prototype.setText = function(alt) {
  if (alt === null) {
    // No change if null.
    return;
  }
  this.text_ = alt;
};

/**
 * Images are fixed width, no need to render.
 * @private
 */
Blockly.FieldImage.prototype.render_ = function() {
  // NOP
};
<<<<<<< HEAD
=======

>>>>>>> c0b906f4
/**
 * Images are fixed width, no need to update.
 * @private
 */
Blockly.FieldImage.prototype.updateWidth = function() {
 // NOP
<<<<<<< HEAD
};
=======
};

/**
 * If field click is called, and click handler defined,
 * call the handler.
 */
 Blockly.FieldImage.prototype.showEditor = function() {
   if (this.clickHandler_){
     this.clickHandler_(this);
   }
 };
>>>>>>> c0b906f4
<|MERGE_RESOLUTION|>--- conflicted
+++ resolved
@@ -38,19 +38,12 @@
  * @param {number} width Width of the image.
  * @param {number} height Height of the image.
  * @param {string=} opt_alt Optional alt text for when block is collapsed.
-<<<<<<< HEAD
  * @param {boolean} flip_rtl Whether to flip the icon in RTL
- * @extends {Blockly.Field}
- * @constructor
- */
-Blockly.FieldImage = function(src, width, height, opt_alt, flip_rtl) {
-=======
  * @param {function=} opt_onClick Optional function to be called when image is clicked
  * @extends {Blockly.Field}
  * @constructor
  */
-Blockly.FieldImage = function(src, width, height, opt_alt, opt_onClick) {
->>>>>>> c0b906f4
+Blockly.FieldImage = function(src, width, height, opt_alt, flip_rtl, opt_onClick) {
   this.sourceBlock_ = null;
 
   // Ensure height and width are numbers.  Strings are bad at math.
@@ -174,19 +167,13 @@
 Blockly.FieldImage.prototype.render_ = function() {
   // NOP
 };
-<<<<<<< HEAD
-=======
 
->>>>>>> c0b906f4
 /**
  * Images are fixed width, no need to update.
  * @private
  */
 Blockly.FieldImage.prototype.updateWidth = function() {
  // NOP
-<<<<<<< HEAD
-};
-=======
 };
 
 /**
@@ -197,5 +184,4 @@
    if (this.clickHandler_){
      this.clickHandler_(this);
    }
- };
->>>>>>> c0b906f4
+ };