--- conflicted
+++ resolved
@@ -75,11 +75,6 @@
     this.fieldGroup_.style.display = 'none';
   }
   /** @type {SVGElement} */
-<<<<<<< HEAD
-  this.imageElement_ = Blockly.utils.createSvgElement('image',
-      {'height': this.height_ + 'px',
-       'width': this.width_ + 'px'}, this.fieldGroup_);
-=======
   this.imageElement_ = Blockly.utils.createSvgElement(
     'image',
     {
@@ -87,7 +82,6 @@
       'width': this.width_ + 'px'
     },
     this.fieldGroup_);
->>>>>>> b0264eb5
   this.setValue(this.src_);
   this.sourceBlock_.getSvgRoot().appendChild(this.fieldGroup_);
 
