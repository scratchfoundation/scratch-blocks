/**
 * @license
 * Visual Blocks Editor
 *
 * Copyright 2013 Google Inc.
 * https://developers.google.com/blockly/
 *
 * Licensed under the Apache License, Version 2.0 (the "License");
 * you may not use this file except in compliance with the License.
 * You may obtain a copy of the License at
 *
 *   http://www.apache.org/licenses/LICENSE-2.0
 *
 * Unless required by applicable law or agreed to in writing, software
 * distributed under the License is distributed on an "AS IS" BASIS,
 * WITHOUT WARRANTIES OR CONDITIONS OF ANY KIND, either express or implied.
 * See the License for the specific language governing permissions and
 * limitations under the License.
 */

/**
 * @fileoverview Inject Blockly's CSS synchronously.
 * @author fraser@google.com (Neil Fraser)
 */
'use strict';

/**
 * @name Blockly.Css
 * @namespace
 */
goog.provide('Blockly.Css');

goog.require('Blockly.Colours');

goog.require('goog.userAgent');

/**
 * List of cursors.
 * @enum {string}
 */
Blockly.Css.Cursor = {
  OPEN: 'handopen',
  CLOSED: 'handclosed',
  DELETE: 'handdelete'
};

/**
 * Current cursor (cached value).
 * @type {string}
 * @private
 */
Blockly.Css.currentCursor_ = '';

/**
 * Large stylesheet added by Blockly.Css.inject.
 * @type {Element}
 * @private
 */
Blockly.Css.styleSheet_ = null;

/**
 * Path to media directory, with any trailing slash removed.
 * @type {string}
 * @private
 */
Blockly.Css.mediaPath_ = '';

/**
 * Inject the CSS into the DOM.  This is preferable over using a regular CSS
 * file since:
 * a) It loads synchronously and doesn't force a redraw later.
 * b) It speeds up loading by not blocking on a separate HTTP transfer.
 * c) The CSS content may be made dynamic depending on init options.
 * @param {boolean} hasCss If false, don't inject CSS
 *     (providing CSS becomes the document's responsibility).
 * @param {string} pathToMedia Path from page to the Blockly media directory.
 */
Blockly.Css.inject = function(hasCss, pathToMedia) {
  // Only inject the CSS once.
  if (Blockly.Css.styleSheet_) {
    return;
  }
  // Placeholder for cursor rule.  Must be first rule (index 0).
  var text = '.blocklyDraggable {}\n';
  if (hasCss) {
    text += Blockly.Css.CONTENT.join('\n');
    if (Blockly.FieldDate) {
      text += Blockly.FieldDate.CSS.join('\n');
    }
  }
  // Strip off any trailing slash (either Unix or Windows).
  Blockly.Css.mediaPath_ = pathToMedia.replace(/[\\\/]$/, '');
  text = text.replace(/<<<PATH>>>/g, Blockly.Css.mediaPath_);
<<<<<<< HEAD
  // Dynamically replace colours in the CSS text, in case they have
  // been set at run-time injection.
  for (var colourProperty in Blockly.Colours) {
    if (Blockly.Colours.hasOwnProperty(colourProperty)) {
      // Replace all
      text = text.replace(
        new RegExp('\\$colour\\_' + colourProperty, 'g'),
        Blockly.Colours[colourProperty]
      );
    }
  }

=======
>>>>>>> 7a2c01e1
  // Inject CSS tag at start of head.
  var cssNode = document.createElement('style');
  document.head.insertBefore(cssNode, document.head.firstChild);

  var cssTextNode = document.createTextNode(text);
  cssNode.appendChild(cssTextNode);
  Blockly.Css.styleSheet_ = cssNode.sheet;
};

/**
 * Set the cursor to be displayed when over something draggable.
 * See See https://github.com/google/blockly/issues/981 for context.
 * @param {Blockly.Css.Cursor} cursor Enum.
 * @deprecated April 2017.
 */
Blockly.Css.setCursor = function(cursor) {
  console.warn('Deprecated call to Blockly.Css.setCursor.' +
    'See https://github.com/google/blockly/issues/981 for context');
};

/**
 * Array making up the CSS content for Blockly.
 */
Blockly.Css.CONTENT = [
  '.blocklySvg {',
    'background-color: $colour_workspace;',
    'outline: none;',
    'overflow: hidden;',  /* IE overflows by default. */
    'position: absolute;',
    'display: block;',
  '}',

  /* Necessary to position the drag surface */
  '.blocklyRelativeWrapper {',
    'position: relative;',
    'width: 100%;',
    'height: 100%;',
  '}',

  '.blocklyWidgetDiv {',
    'display: none;',
    'position: absolute;',
    'z-index: 99999;', /* big value for bootstrap3 compatibility */
  '}',

  '.injectionDiv {',
    'height: 100%;',
    'position: relative;',
    'overflow: hidden;', /* So blocks in drag surface disappear at edges */
<<<<<<< HEAD
=======
    'touch-action: none',
>>>>>>> 7a2c01e1
  '}',

  '.blocklyNonSelectable {',
    'user-select: none;',
    '-moz-user-select: none;',
    '-webkit-user-select: none;',
    '-ms-user-select: none;',
  '}',

<<<<<<< HEAD
  '.blocklyWidgetDiv.fieldTextInput {',
    'overflow: hidden;',
    'border: 1px solid;',
    'box-sizing: border-box;',
    'transform-origin: 0 0;',
    '-ms-transform-origin: 0 0;',
    '-moz-transform-origin: 0 0;',
    '-webkit-transform-origin: 0 0;',
  '}',

  '.blocklyTextDropDownArrow {',
    'position: absolute;',
  '}',

  '.blocklyNonSelectable {',
    'user-select: none;',
    '-moz-user-select: none;',
    '-webkit-user-select: none;',
    '-ms-user-select: none;',
  '}',

=======
>>>>>>> 7a2c01e1
  '.blocklyWsDragSurface {',
    'display: none;',
    'position: absolute;',
    'overflow: visible;',
    'top: 0;',
    'left: 0;',
  '}',

  '.blocklyBlockDragSurface {',
    'display: none;',
    'position: absolute;',
    'top: 0;',
    'left: 0;',
    'right: 0;',
    'bottom: 0;',
    'overflow: visible !important;',
<<<<<<< HEAD
    'z-index: 50;', /* Display above the toolbox */
=======
    'z-index: 50;', /* Display below toolbox, but above everything else. */
>>>>>>> 7a2c01e1
  '}',

  '.blocklyTooltipDiv {',
    'background-color: #ffffc7;',
    'border: 1px solid #ddc;',
    'box-shadow: 4px 4px 20px 1px rgba(0,0,0,.15);',
    'color: #000;',
    'display: none;',
    'font-family: "Helvetica Neue", Helvetica, sans-serif;',
    'font-size: 9pt;',
    'opacity: 0.9;',
    'padding: 2px;',
    'position: absolute;',
    'z-index: 100000;', /* big value for bootstrap3 compatibility */
  '}',

  '.blocklyDropDownDiv {',
    'position: fixed;',
    'left: 0;',
    'top: 0;',
    'z-index: 1000;',
    'display: none;',
    'border: 1px solid;',
    'border-radius: 4px;',
    'box-shadow: 0px 0px 8px 1px ' + Blockly.Colours.dropDownShadow + ';',
    'padding: 4px;',
    '-webkit-user-select: none;',
  '}',

  '.blocklyDropDownContent {',
    'max-height: 300px;', // @todo: spec for maximum height.
    'overflow: auto;',
  '}',

  '.blocklyDropDownArrow {',
    'position: absolute;',
    'left: 0;',
    'top: 0;',
    'width: 16px;',
    'height: 16px;',
    'z-index: -1;',
    'background-color: inherit;',
    'border-color: inherit;',
  '}',

  '.blocklyDropDownButton {',
    'display: inline-block;',
    'float: left;',
    'padding: 0;',
    'margin: 4px;',
    'border-radius: 4px;',
    'outline: none;',
    'border: 1px solid;',
    'transition: box-shadow .1s;',
    'cursor: pointer;',
  '}',

  '.blocklyDropDownButtonHover {',
    'box-shadow: 0px 0px 0px 4px ' + Blockly.Colours.fieldShadow + ';',
  '}',

  '.blocklyDropDownButton:active {',
    'box-shadow: 0px 0px 0px 6px ' + Blockly.Colours.fieldShadow + ';',
  '}',

  '.blocklyDropDownButton > img {',
    'width: 80%;',
    'height: 80%;',
    'margin-top: 5%',
  '}',

  '.blocklyDropDownPlaceholder {',
    'display: inline-block;',
    'float: left;',
    'padding: 0;',
    'margin: 4px;',
  '}',

  '.blocklyNumPadButton {',
    'display: inline-block;',
    'float: left;',
    'padding: 0;',
    'width: 48px;',
    'height: 48px;',
    'margin: 4px;',
    'border-radius: 4px;',
    'background: $colour_numPadBackground;',
    'color: $colour_numPadText;',
    'outline: none;',
    'border: 1px solid $colour_numPadBorder;',
    'cursor: pointer;',
    'font-weight: 600;',
    'font-family: "Helvetica Neue", Helvetica, sans-serif;',
    'font-size: 12pt;',
    '-webkit-tap-highlight-color: rgba(0,0,0,0);',
  '}',

  '.blocklyNumPadButton > img {',
    'margin-top: 10%;',
    'width: 80%;',
    'height: 80%;',
  '}',

  '.blocklyNumPadButton:active {',
    'background: $colour_numPadActiveBackground;',
    '-webkit-tap-highlight-color: rgba(0,0,0,0);',
  '}',

  '.arrowTop {',
    'border-top: 1px solid;',
    'border-left: 1px solid;',
    'border-top-left-radius: 4px;',
    'border-color: inherit;',
  '}',

  '.arrowBottom {',
    'border-bottom: 1px solid;',
    'border-right: 1px solid;',
    'border-bottom-right-radius: 4px;',
    'border-color: inherit;',
  '}',

  '.valueReportBox {',
    'min-width: 50px;',
    'max-width: 300px;',
    'max-height: 200px;',
    'overflow: auto;',
    'word-wrap: break-word;',
    'text-align: center;',
    'font-family: "Helvetica Neue", Helvetica, sans-serif;',
    'font-size: .8em;',
  '}',

  '.blocklyResizeSE {',
    'cursor: se-resize;',
    'fill: #aaa;',
  '}',

  '.blocklyResizeSW {',
    'cursor: sw-resize;',
    'fill: #aaa;',
  '}',

  '.blocklyResizeLine {',
    'stroke: #888;',
    'stroke-width: 1;',
  '}',

  '.blocklyHighlightedConnectionPath {',
    'fill: none;',
    'stroke: #fc3;',
    'stroke-width: 4px;',
  '}',

  '.blocklyPath {',
    'stroke-width: 1px;',
  '}',

  '.blocklySelected>.blocklyPath {',
    // 'stroke: #fc3;',
    // 'stroke-width: 3px;',
  '}',

  '.blocklySelected>.blocklyPathLight {',
    'display: none;',
  '}',

  '.blocklyDraggable {',
    /* backup for browsers (e.g. IE11) that don't support grab */
    'cursor: url("<<<PATH>>>/handopen.cur"), auto;',
    'cursor: grab;',
    'cursor: -webkit-grab;',
    'cursor: -moz-grab;',
  '}',

   '.blocklyDragging {',
    /* backup for browsers (e.g. IE11) that don't support grabbing */
    'cursor: url("<<<PATH>>>/handclosed.cur"), auto;',
    'cursor: grabbing;',
    'cursor: -webkit-grabbing;',
    'cursor: -moz-grabbing;',
  '}',
  /* Changes cursor on mouse down. Not effective in Firefox because of
    https://bugzilla.mozilla.org/show_bug.cgi?id=771241 */
  '.blocklyDraggable:active {',
    /* backup for browsers (e.g. IE11) that don't support grabbing */
    'cursor: url("<<<PATH>>>/handclosed.cur"), auto;',
    'cursor: grabbing;',
    'cursor: -webkit-grabbing;',
    'cursor: -moz-grabbing;',
  '}',
  /* Change the cursor on the whole drag surface in case the mouse gets
     ahead of block during a drag. This way the cursor is still a closed hand.
   */
  '.blocklyBlockDragSurface .blocklyDraggable {',
    /* backup for browsers (e.g. IE11) that don't support grabbing */
    'cursor: url("<<<PATH>>>/handclosed.cur"), auto;',
    'cursor: grabbing;',
    'cursor: -webkit-grabbing;',
    'cursor: -moz-grabbing;',
  '}',

  '.blocklyDragging.blocklyDraggingDelete {',
    'cursor: url("<<<PATH>>>/handdelete.cur"), auto;',
  '}',

  '.blocklyToolboxDelete {',
    'cursor: url("<<<PATH>>>/handdelete.cur"), auto;',
  '}',

  '.blocklyDragging>.blocklyPath,',
  '.blocklyDragging>.blocklyPathLight {',
    'fill-opacity: .8;',
    'stroke-opacity: .8;',
  '}',

  '.blocklyDragging>.blocklyPath {',
  '}',

  '.blocklyDisabled>.blocklyPath {',
    'fill-opacity: .5;',
    'stroke-opacity: .5;',
  '}',

  '.blocklyInsertionMarker>.blocklyPath {',
    'stroke: none;',
  '}',

  '.blocklyText {',
    'fill: #fff;',
    'font-family: "Helvetica Neue", Helvetica, sans-serif;',
    'font-size: 12pt;',
    'font-weight: 500;',
  '}',

  '.blocklyTextTruncated {',
    'font-size: 11pt;',
  '}',

  '.blocklyNonEditableText>text {',
    'pointer-events: none;',
  '}',
  '.blocklyNonEditableText>text,',
  '.blocklyEditableText>text {',
    'fill: $colour_text;',
  '}',

  '.blocklyDropdownText {',
    'fill: #fff !important;',
  '}',

  '.blocklyBubbleText {',
    'fill: $colour_text;',
  '}',

  '.blocklyFlyout {',
    'position: absolute;',
    'z-index: 20;',
  '}',

  '.blocklyFlyout {',
    'position: absolute;',
    'z-index: 20;',
  '}',
  '.blocklyFlyoutButton {',
    'fill: none;',
  '}',

  '.blocklyFlyoutButtonBackground {',
      'stroke: #c6c6c6;',
  '}',

  '.blocklyFlyoutButton .blocklyText {',
    'fill: $colour_text;',
  '}',

  '.blocklyFlyoutButtonShadow {',
    'fill: none;',
  '}',

  '.blocklyFlyoutButton:hover {',
    'fill: white;',
    'cursor: pointer;',
  '}',

  '.blocklyFlyoutLabel {',
    'cursor: default;',
  '}',

  '.blocklyFlyoutLabelBackground {',
    'opacity: 0;',
  '}',

  '.blocklyFlyoutLabelText {',
    'fill: #000;',
  '}',

  /*
    Don't allow users to select text.  It gets annoying when trying to
    drag a block and selected text moves instead.
  */
  '.blocklySvg text, .blocklyBlockDragSurface text {',
    'user-select: none;',
    '-moz-user-select: none;',
    '-webkit-user-select: none;',
    'cursor: inherit;',
  '}',

  '.blocklyHidden {',
    'display: none;',
  '}',

  '.blocklyFieldDropdown:not(.blocklyHidden) {',
    'display: block;',
  '}',

  '.blocklyIconGroup {',
    'cursor: default;',
  '}',

  '.blocklyIconGroup:not(:hover),',
  '.blocklyIconGroupReadonly {',
    'opacity: .6;',
  '}',

  '.blocklyIconShape {',
    'fill: #00f;',
    'stroke: #fff;',
    'stroke-width: 1px;',
  '}',

  '.blocklyIconSymbol {',
    'fill: #fff;',
  '}',

  '.blocklyMinimalBody {',
    'margin: 0;',
    'padding: 0;',
  '}',

  '.blocklyCommentTextarea {',
    'background-color: #ffc;',
    'border: 0;',
    'margin: 0;',
    'padding: 2px;',
    'resize: none;',
  '}',

  '.blocklyHtmlInput {',
    'border: none;',
    'font-family: "Helvetica Neue", Helvetica, sans-serif;',
    'font-size: 12pt;',
    'height: 100%;',
    'margin: 0;',
    'outline: none;',
    'box-sizing: border-box;',
    'width: 100%;',
    'text-align: center;',
    'color: $colour_text;',
    'font-weight: 500;',
  '}',

  '.blocklyMainBackground {',
    'stroke-width: 1;',
    'stroke: #c6c6c6;',  /* Equates to #ddd due to border being off-pixel. */
  '}',

  '.blocklyMutatorBackground {',
    'fill: #fff;',
    'stroke: #ddd;',
    'stroke-width: 1;',
  '}',

  '.blocklyFlyoutBackground {',
    'fill: $colour_flyout;',
    'fill-opacity: .8;',
  '}',

<<<<<<< HEAD
=======
  '.blocklyTransparentBackground {',
    'opacity: 0;',
  '}',

>>>>>>> 7a2c01e1
  '.blocklyMainWorkspaceScrollbar {',
    'z-index: 20;',
  '}',

  '.blocklyFlyoutScrollbar {',
    'z-index: 30;',
  '}',

  '.blocklyScrollbarHorizontal, .blocklyScrollbarVertical {',
    'position: absolute;',
    'outline: none;',
  '}',

  '.blocklyScrollbarBackground {',
    'opacity: 0;',
  '}',

  '.blocklyScrollbarHandle {',
    'fill: $colour_scrollbar;',
  '}',

  '.blocklyScrollbarBackground:hover+.blocklyScrollbarHandle,',
  '.blocklyScrollbarHandle:hover {',
    'fill: $colour_scrollbarHover;',
  '}',

  '.blocklyZoom>image {',
    'opacity: 1;',
  '}',

  /* Darken flyout scrollbars due to being on a grey background. */
  /* By contrast, workspace scrollbars are on a white background. */
  '.blocklyFlyout .blocklyScrollbarHandle {',
    'fill: #bbb;',
  '}',

  '.blocklyFlyout .blocklyScrollbarBackground:hover+.blocklyScrollbarHandle,',
  '.blocklyFlyout .blocklyScrollbarHandle:hover {',
    'fill: #aaa;',
  '}',

  '.blocklyInvalidInput {',
    'background: #faa;',
  '}',

  '.blocklyAngleCircle {',
    'stroke: #444;',
    'stroke-width: 1;',
    'fill: #ddd;',
    'fill-opacity: .8;',
  '}',

  '.blocklyAngleMarks {',
    'stroke: #444;',
    'stroke-width: 1;',
  '}',

  '.blocklyAngleGauge {',
    'fill: #f88;',
    'fill-opacity: .8;',
  '}',

  '.blocklyAngleLine {',
    'stroke: #f00;',
    'stroke-width: 2;',
    'stroke-linecap: round;',
    'pointer-events: none;',
  '}',

  '.blocklyContextMenu {',
    'border-radius: 4px;',
  '}',

  '.blocklyDropdownMenu {',
    'padding: 0 !important;',
  '}',

  '.blocklyDropDownNumPad {',
    'background-color: $colour_numPadBackground;',
  '}',

  /* Override the default Closure URL. */
  '.blocklyWidgetDiv .goog-option-selected .goog-menuitem-checkbox,',
  '.blocklyWidgetDiv .goog-option-selected .goog-menuitem-icon {',
    'background: url(<<<PATH>>>/sprites.png) no-repeat -48px -16px !important;',
  '}',

  /* Category tree in Toolbox. */
  '.blocklyToolboxDiv {',
    'background-color: $colour_toolbox;',
    'color: $colour_toolboxText;',
    'overflow-x: visible;',
    'overflow-y: auto;',
    'position: absolute;',
<<<<<<< HEAD
    'font-family: "Helvetica Neue", Helvetica, sans-serif;',
    'z-index: 40;', /* so blocks go over toolbox when dragging */
=======
    'z-index: 70;', /* so blocks go under toolbox when dragging */
>>>>>>> 7a2c01e1
  '}',

  '.blocklyTreeRoot {',
    'padding: 4px 0;',
  '}',

  '.blocklyTreeRoot:focus {',
    'outline: none;',
  '}',

  '.blocklyTreeRow {',
    'height: 22px;',
    'line-height: 22px;',
    'margin-bottom: 3px;',
    'padding-right: 8px;',
    'white-space: nowrap;',
  '}',

  '.blocklyHorizontalTree {',
    'float: left;',
    'margin: 1px 5px 8px 0;',
  '}',

  '.blocklyHorizontalTreeRtl {',
    'float: right;',
    'margin: 1px 0 8px 5px;',
  '}',

  '.blocklyToolboxDiv[dir="RTL"] .blocklyTreeRow {',
    'margin-left: 8px;',
  '}',

  '.blocklyTreeRow:not(.blocklyTreeSelected):hover {',
    'background-color: #e4e4e4;',
  '}',

  '.blocklyTreeSeparator {',
    'border-bottom: solid #e5e5e5 1px;',
    'height: 0;',
    'margin: 5px 0;',
  '}',

  '.blocklyTreeSeparatorHorizontal {',
    'border-right: solid #e5e5e5 1px;',
    'width: 0;',
    'padding: 5px 0;',
    'margin: 0 5px;',
  '}',

  '.blocklyTreeIcon {',
    'background-image: url(<<<PATH>>>/sprites.png);',
    'height: 16px;',
    'vertical-align: middle;',
    'width: 16px;',
  '}',

  '.blocklyTreeIconClosedLtr {',
    'background-position: -32px -1px;',
  '}',

  '.blocklyTreeIconClosedRtl {',
    'background-position: 0px -1px;',
  '}',

  '.blocklyTreeIconOpen {',
    'background-position: -16px -1px;',
  '}',

  '.blocklyTreeSelected>.blocklyTreeIconClosedLtr {',
    'background-position: -32px -17px;',
  '}',

  '.blocklyTreeSelected>.blocklyTreeIconClosedRtl {',
    'background-position: 0px -17px;',
  '}',

  '.blocklyTreeSelected>.blocklyTreeIconOpen {',
    'background-position: -16px -17px;',
  '}',

  '.blocklyTreeIconNone,',
  '.blocklyTreeSelected>.blocklyTreeIconNone {',
    'background-position: -48px -1px;',
  '}',

  '.blocklyTreeLabel {',
    'cursor: default;',
    'font-family: "Helvetica Neue", Helvetica, sans-serif;',
    'font-size: 16px;',
    'padding: 0 3px;',
    'vertical-align: middle;',
  '}',

  '.blocklyTreeSelected .blocklyTreeLabel {',
    'color: #fff;',
  '}',

  /* Copied from: goog/css/colorpicker-simplegrid.css */
  /*
   * Copyright 2007 The Closure Library Authors. All Rights Reserved.
   *
   * Use of this source code is governed by the Apache License, Version 2.0.
   * See the COPYING file for details.
   */

  /* Author: pupius@google.com (Daniel Pupius) */

  /*
    Styles to make the colorpicker look like the old gmail color picker
    NOTE: without CSS scoping this will override styles defined in palette.css
  */
  '.blocklyWidgetDiv .goog-palette {',
    'outline: none;',
    'cursor: default;',
  '}',

  '.blocklyWidgetDiv .goog-palette-table {',
    'border-collapse: collapse;',
  '}',

  '.blocklyWidgetDiv .goog-palette-cell {',
    'height: 13px;',
    'width: 15px;',
    'margin: 0;',
    'border: 0;',
    'text-align: center;',
    'vertical-align: middle;',
    'font-size: 1px;',
  '}',

  '.blocklyWidgetDiv .goog-palette-colorswatch {',
    'position: relative;',
    'height: 13px;',
    'width: 15px;',
  '}',

  '.blocklyWidgetDiv .goog-palette-cell-hover .goog-palette-colorswatch {',
    'border: 1px solid #FFF;',
    'box-sizing: border-box;',
  '}',

  '.blocklyWidgetDiv .goog-palette-cell-selected .goog-palette-colorswatch {',
    'border: 1px solid #000;',
    'box-sizing: border-box;',
    'color: #fff;',
  '}',

  /* Copied from: goog/css/menu.css */
  /*
   * Copyright 2009 The Closure Library Authors. All Rights Reserved.
   *
   * Use of this source code is governed by the Apache License, Version 2.0.
   * See the COPYING file for details.
   */

  /**
   * Standard styling for menus created by goog.ui.MenuRenderer.
   *
   * @author attila@google.com (Attila Bodis)
   */

  '.blocklyWidgetDiv .goog-menu {',
    'background: #fff;',
    'border-color: #ccc #666 #666 #ccc;',
    'border-style: solid;',
    'border-width: 1px;',
    'cursor: default;',
    'font: normal 13px "Helvetica Neue", Helvetica, sans-serif;',
    'margin: 0;',
    'outline: none;',
    'padding: 4px 0;',
    'position: absolute;',
    'overflow-y: auto;',
    'overflow-x: hidden;',
    'z-index: 20000;',  /* Arbitrary, but some apps depend on it... */
  '}',

  '.blocklyDropDownDiv .goog-menu {',
    'cursor: default;',
    'font: normal 13px "Helvetica Neue", Helvetica, sans-serif;',
    'outline: none;',
    'z-index: 20000;',  /* Arbitrary, but some apps depend on it... */
  '}',

  /* Copied from: goog/css/menuitem.css */
  /*
   * Copyright 2009 The Closure Library Authors. All Rights Reserved.
   *
   * Use of this source code is governed by the Apache License, Version 2.0.
   * See the COPYING file for details.
   */

  /**
   * Standard styling for menus created by goog.ui.MenuItemRenderer.
   *
   * @author attila@google.com (Attila Bodis)
   */

  /**
   * State: resting.
   *
   * NOTE(mleibman,chrishenry):
   * The RTL support in Closure is provided via two mechanisms -- "rtl" CSS
   * classes and BiDi flipping done by the CSS compiler.  Closure supports RTL
   * with or without the use of the CSS compiler.  In order for them not
   * to conflict with each other, the "rtl" CSS classes need to have the #noflip
   * annotation.  The non-rtl counterparts should ideally have them as well, but,
   * since .goog-menuitem existed without .goog-menuitem-rtl for so long before
   * being added, there is a risk of people having templates where they are not
   * rendering the .goog-menuitem-rtl class when in RTL and instead rely solely
   * on the BiDi flipping by the CSS compiler.  That's why we're not adding the
   * #noflip to .goog-menuitem.
   */
  '.blocklyWidgetDiv .goog-menuitem {',
    'color: #000;',
    'font: normal 13px "Helvetica Neue", Helvetica, sans-serif;',
    'list-style: none;',
    'margin: 0;',
     /* 28px on the left for icon or checkbox; 7em on the right for shortcut. */
    'padding: 4px 7em 4px 28px;',
    'white-space: nowrap;',
  '}',

  '.blocklyDropDownDiv .goog-menuitem {',
    'color: #fff;',
    'font: normal 13px "Helvetica Neue", Helvetica, sans-serif;',
    'font-weight: bold;',
    'list-style: none;',
    'margin: 0;',
     /* 28px on the left for icon or checkbox; 7em on the right for shortcut. */
    'padding: 4px 7em 4px 28px;',
    'white-space: nowrap;',
  '}',

  /* BiDi override for the resting state. */
  /* #noflip */
  '.blocklyWidgetDiv .goog-menuitem.goog-menuitem-rtl, ',
  '.blocklyDropDownDiv .goog-menuitem.goog-menuitem-rtl {',
     /* Flip left/right padding for BiDi. */
    'padding-left: 7em;',
    'padding-right: 28px;',
  '}',

  /* If a menu doesn't have checkable items or items with icons, remove padding. */
  '.blocklyWidgetDiv .goog-menu-nocheckbox .goog-menuitem,',
  '.blocklyWidgetDiv .goog-menu-noicon .goog-menuitem, ',
  '.blocklyDropDownDiv .goog-menu-nocheckbox .goog-menuitem,',
  '.blocklyDropDownDiv .goog-menu-noicon .goog-menuitem { ',
    'padding-left: 12px;',
  '}',

  /*
   * If a menu doesn't have items with shortcuts, leave just enough room for
   * submenu arrows, if they are rendered.
   */
  '.blocklyWidgetDiv .goog-menu-noaccel .goog-menuitem, ',
  '.blocklyDropDownDiv .goog-menu-noaccel .goog-menuitem {',
    'padding-right: 20px;',
  '}',

  '.blocklyWidgetDiv .goog-menuitem-content ',
  '.blocklyDropDownDiv .goog-menuitem-content {',
    'color: #000;',
    'font: normal 13px "Helvetica Neue", Helvetica, sans-serif;',
  '}',

  /* State: disabled. */
  '.blocklyWidgetDiv .goog-menuitem-disabled .goog-menuitem-accel,',
  '.blocklyWidgetDiv .goog-menuitem-disabled .goog-menuitem-content, ',
  '.blocklyDropDownDiv .goog-menuitem-disabled .goog-menuitem-accel,',
  '.blocklyDropDownDiv .goog-menuitem-disabled .goog-menuitem-content {',
    'color: #ccc !important;',
  '}',

  '.blocklyWidgetDiv .goog-menuitem-disabled .goog-menuitem-icon, ',
  '.blocklyDropDownDiv .goog-menuitem-disabled .goog-menuitem-icon {',
    'opacity: 0.3;',
    '-moz-opacity: 0.3;',
    'filter: alpha(opacity=30);',
  '}',

  /* State: hover. */
  '.blocklyWidgetDiv .goog-menuitem-highlight,',
  '.blocklyWidgetDiv .goog-menuitem-hover {',
    'background-color: #d6e9f8;',
     /* Use an explicit top and bottom border so that the selection is visible',
      * in high contrast mode. */
    'border-color: #d6e9f8;',
    'border-style: dotted;',
    'border-width: 1px 0;',
    'padding-bottom: 3px;',
    'padding-top: 3px;',
  '}',

  '.blocklyDropDownDiv .goog-menuitem-highlight,',
  '.blocklyDropDownDiv .goog-menuitem-hover {',
    'background-color: rgba(0, 0, 0, 0.2);',
  '}',

  /* State: selected/checked. */
  '.blocklyWidgetDiv .goog-menuitem-checkbox,',
  '.blocklyWidgetDiv .goog-menuitem-icon, ',
  '.blocklyDropDownDiv .goog-menuitem-checkbox,',
  '.blocklyDropDownDiv .goog-menuitem-icon {',
    'background-repeat: no-repeat;',
    'height: 16px;',
    'left: 6px;',
    'position: absolute;',
    'right: auto;',
    'vertical-align: middle;',
    'width: 16px;',
  '}',

  '.blocklyWidgetDiv .goog-option-selected .goog-menuitem-checkbox,',
  '.blocklyWidgetDiv .goog-option-selected .goog-menuitem-icon,',
  '.blocklyDropDownDiv .goog-option-selected .goog-menuitem-checkbox,',
  '.blocklyDropDownDiv .goog-option-selected .goog-menuitem-icon {',
     /* Client apps may override the URL at which they serve the sprite. */
    'background: url(<<<PATH>>>/sprites.png) no-repeat -48px -16px !important;',
    'position: static;', /* Scroll with the menu. */
    'float: left;',
    'margin-left: -24px;',
  '}',

  /* BiDi override for the selected/checked state. */
  /* #noflip */
  '.blocklyWidgetDiv .goog-menuitem-rtl .goog-menuitem-checkbox,',
  '.blocklyWidgetDiv .goog-menuitem-rtl .goog-menuitem-icon,',
  '.blocklyDropDownDiv .goog-menuitem-rtl .goog-menuitem-checkbox,',
  '.blocklyDropDownDiv .goog-menuitem-rtl .goog-menuitem-icon {',
     /* Flip left/right positioning. */
     'float: right;',
     'margin-left: 6px;',
  '}',

  /* Keyboard shortcut ("accelerator") style. */
  '.blocklyWidgetDiv .goog-menuitem-accel, ',
  '.blocklyDropDownDiv .goog-menuitem-accel {',
    'color: #999;',
     /* Keyboard shortcuts are untranslated; always left-to-right. */
     /* #noflip */
    'direction: ltr;',
    'left: auto;',
    'padding: 0 6px;',
    'position: absolute;',
    'right: 0;',
    'text-align: right;',
  '}',

  /* BiDi override for shortcut style. */
  /* #noflip */
  '.blocklyWidgetDiv .goog-menuitem-rtl .goog-menuitem-accel, ',
  '.blocklyDropDownDiv .goog-menuitem-rtl .goog-menuitem-accel {',
     /* Flip left/right positioning and text alignment. */
    'left: 0;',
    'right: auto;',
    'text-align: left;',
  '}',

  /* Mnemonic styles. */
  '.blocklyWidgetDiv .goog-menuitem-mnemonic-hint, ',
  '.blocklyDropDownDiv .goog-menuitem-mnemonic-hint {',
    'text-decoration: underline;',
  '}',

  '.blocklyWidgetDiv .goog-menuitem-mnemonic-separator, ',
  '.blocklyDropDownDiv .goog-menuitem-mnemonic-separator {',
    'color: #999;',
    'font-size: 12px;',
    'padding-left: 4px;',
  '}',

  /* Copied from: goog/css/menuseparator.css */
  /*
   * Copyright 2009 The Closure Library Authors. All Rights Reserved.
   *
   * Use of this source code is governed by the Apache License, Version 2.0.
   * See the COPYING file for details.
   */

  /**
   * Standard styling for menus created by goog.ui.MenuSeparatorRenderer.
   *
   * @author attila@google.com (Attila Bodis)
   */

  '.blocklyWidgetDiv .goog-menuseparator, ',
  '.blocklyDropDownDiv .goog-menuseparator {',
    'border-top: 1px solid #ccc;',
    'margin: 4px 0;',
    'padding: 0;',
  '}',

  '.blocklyFlyoutCheckbox {',
    'fill: white;',
    'stroke: #c8c8c8;',
  '}',

  '.blocklyFlyoutCheckbox.checked {',
    'fill: ' + Blockly.Colours.motion.primary + ';',
    'stroke: ' + Blockly.Colours.motion.tertiary + ';',
  '}',

  '.blocklyFlyoutCheckboxPath {',
    'stroke: white;',
    'stroke-width: 3;',
    'stroke-linecap: round;',
    'stroke-linejoin: round;',
  '}',

  '.scratchCategoryMenu {',
    'width: 250px;',
    'background: $colour_toolbox;',
    'color: $colour_toolboxText;',
    'font-size: .9em;',
    'user-select: none;',
    '-webkit-user-select: none;',
    '-moz-user-select: none;',
    '-ms-user-select: none;',
  '}',

  '.scratchCategoryRow {',
    'width: 50%;',
  '}',

  '.scratchCategoryMenuItem {',
    'padding: 4px;',
    'width: 50%;',
    'cursor: pointer;',
  '}',

  '.scratchCategoryMenuItem.categorySelected {',
    'background: $colour_toolboxSelected;',
    'border-radius: 16px;',
  '}',

  '.scratchCategoryItemBubbleLTR {',
    'width: 14px;',
    'height: 14px;',
    'border: 1px solid;',
    'border-radius: 8px;',
    'float: left;',
    'margin-right: 8px;',
  '}',

  '.scratchCategoryItemBubbleRTL {',
    'width: 14px;',
    'height: 14px;',
    'border: 1px solid;',
    'border-radius: 8px;',
    'float: right;',
    'margin-left: 8px;',
  '}',

  '.scratchCategoryMenuItem:hover {',
    'color: $colour_toolboxHover !important;',
  '}',
  ''
];<|MERGE_RESOLUTION|>--- conflicted
+++ resolved
@@ -91,7 +91,6 @@
   // Strip off any trailing slash (either Unix or Windows).
   Blockly.Css.mediaPath_ = pathToMedia.replace(/[\\\/]$/, '');
   text = text.replace(/<<<PATH>>>/g, Blockly.Css.mediaPath_);
-<<<<<<< HEAD
   // Dynamically replace colours in the CSS text, in case they have
   // been set at run-time injection.
   for (var colourProperty in Blockly.Colours) {
@@ -104,8 +103,6 @@
     }
   }
 
-=======
->>>>>>> 7a2c01e1
   // Inject CSS tag at start of head.
   var cssNode = document.createElement('style');
   document.head.insertBefore(cssNode, document.head.firstChild);
@@ -155,10 +152,7 @@
     'height: 100%;',
     'position: relative;',
     'overflow: hidden;', /* So blocks in drag surface disappear at edges */
-<<<<<<< HEAD
-=======
     'touch-action: none',
->>>>>>> 7a2c01e1
   '}',
 
   '.blocklyNonSelectable {',
@@ -168,7 +162,6 @@
     '-ms-user-select: none;',
   '}',
 
-<<<<<<< HEAD
   '.blocklyWidgetDiv.fieldTextInput {',
     'overflow: hidden;',
     'border: 1px solid;',
@@ -190,8 +183,6 @@
     '-ms-user-select: none;',
   '}',
 
-=======
->>>>>>> 7a2c01e1
   '.blocklyWsDragSurface {',
     'display: none;',
     'position: absolute;',
@@ -208,11 +199,7 @@
     'right: 0;',
     'bottom: 0;',
     'overflow: visible !important;',
-<<<<<<< HEAD
     'z-index: 50;', /* Display above the toolbox */
-=======
-    'z-index: 50;', /* Display below toolbox, but above everything else. */
->>>>>>> 7a2c01e1
   '}',
 
   '.blocklyTooltipDiv {',
@@ -591,13 +578,6 @@
     'fill-opacity: .8;',
   '}',
 
-<<<<<<< HEAD
-=======
-  '.blocklyTransparentBackground {',
-    'opacity: 0;',
-  '}',
-
->>>>>>> 7a2c01e1
   '.blocklyMainWorkspaceScrollbar {',
     'z-index: 20;',
   '}',
@@ -692,12 +672,8 @@
     'overflow-x: visible;',
     'overflow-y: auto;',
     'position: absolute;',
-<<<<<<< HEAD
     'font-family: "Helvetica Neue", Helvetica, sans-serif;',
     'z-index: 40;', /* so blocks go over toolbox when dragging */
-=======
-    'z-index: 70;', /* so blocks go under toolbox when dragging */
->>>>>>> 7a2c01e1
   '}',
 
   '.blocklyTreeRoot {',
