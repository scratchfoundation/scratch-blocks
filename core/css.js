/**
 * @license
 * Visual Blocks Editor
 *
 * Copyright 2013 Google Inc.
 * https://developers.google.com/blockly/
 *
 * Licensed under the Apache License, Version 2.0 (the "License");
 * you may not use this file except in compliance with the License.
 * You may obtain a copy of the License at
 *
 *   http://www.apache.org/licenses/LICENSE-2.0
 *
 * Unless required by applicable law or agreed to in writing, software
 * distributed under the License is distributed on an "AS IS" BASIS,
 * WITHOUT WARRANTIES OR CONDITIONS OF ANY KIND, either express or implied.
 * See the License for the specific language governing permissions and
 * limitations under the License.
 */

/**
 * @fileoverview Inject Blockly's CSS synchronously.
 * @author fraser@google.com (Neil Fraser)
 */
'use strict';

goog.provide('Blockly.Css');

goog.require('Blockly.Colours');

goog.require('goog.userAgent');

/**
 * List of cursors.
 * @enum {string}
 */
Blockly.Css.Cursor = {
  OPEN: 'handopen',
  CLOSED: 'handclosed',
  DELETE: 'handdelete'
};

/**
 * Current cursor (cached value).
 * @type {string}
 * @private
 */
Blockly.Css.currentCursor_ = '';

/**
 * Large stylesheet added by Blockly.Css.inject.
 * @type {Element}
 * @private
 */
Blockly.Css.styleSheet_ = null;

/**
 * Path to media directory, with any trailing slash removed.
 * @type {string}
 * @private
 */
Blockly.Css.mediaPath_ = '';

/**
 * Inject the CSS into the DOM.  This is preferable over using a regular CSS
 * file since:
 * a) It loads synchronously and doesn't force a redraw later.
 * b) It speeds up loading by not blocking on a separate HTTP transfer.
 * c) The CSS content may be made dynamic depending on init options.
 * @param {boolean} hasCss If false, don't inject CSS
 *     (providing CSS becomes the document's responsibility).
 * @param {string} pathToMedia Path from page to the Blockly media directory.
 */
Blockly.Css.inject = function(hasCss, pathToMedia) {
  // Only inject the CSS once.
  if (Blockly.Css.styleSheet_) {
    return;
  }
  // Placeholder for cursor rule.  Must be first rule (index 0).
  var text = '.blocklyDraggable {}\n';
  if (hasCss) {
    text += Blockly.Css.CONTENT.join('\n');
    if (Blockly.FieldDate) {
      text += Blockly.FieldDate.CSS.join('\n');
    }
  }
  // Strip off any trailing slash (either Unix or Windows).
  Blockly.Css.mediaPath_ = pathToMedia.replace(/[\\\/]$/, '');
  text = text.replace(/<<<PATH>>>/g, Blockly.Css.mediaPath_);
  // Dynamically replace colours in the CSS text, in case they have
  // been set at run-time injection.
  for (var colourProperty in Blockly.Colours) {
    if (Blockly.Colours.hasOwnProperty(colourProperty)) {
      // Replace all
      text = text.replace(
        new RegExp('\\$colour\\_' + colourProperty, 'g'),
        Blockly.Colours[colourProperty]
      );
    }
  }
  // Inject CSS tag.
  var cssNode = document.createElement('style');
  document.head.appendChild(cssNode);
  var cssTextNode = document.createTextNode(text);
  cssNode.appendChild(cssTextNode);
  Blockly.Css.styleSheet_ = cssNode.sheet;
  Blockly.Css.setCursor(Blockly.Css.Cursor.OPEN);
};

/**
 * Set the cursor to be displayed when over something draggable.
 * @param {Blockly.Css.Cursor} cursor Enum.
 */
Blockly.Css.setCursor = function(cursor) {
  if (goog.userAgent.MOBILE || goog.userAgent.ANDROID || goog.userAgent.IPAD) {
    // Don't try to switch the mouse cursor on a mobile device.
    // This is an optimization - since we almost never have cursors on mobile anyway.
    return;
  }
  if (Blockly.Css.currentCursor_ == cursor) {
    return;
  }
  Blockly.Css.currentCursor_ = cursor;
  var url;
  if (cursor == Blockly.Css.Cursor.OPEN) {
    // Scratch-specific: use CSS default cursor instead of "open hand."
    url = 'default';
  } else {
    url = 'url(' + Blockly.Css.mediaPath_ + '/' + cursor + '.cur), auto';
  }
  // There are potentially hundreds of draggable objects.  Changing their style
  // properties individually is too slow, so change the CSS rule instead.
  var rule = '.blocklyDraggable {\n  cursor: ' + url + ';\n}\n';
  Blockly.Css.styleSheet_.deleteRule(0);
  Blockly.Css.styleSheet_.insertRule(rule, 0);
  // There is probably only one toolbox, so just change its style property.
  var toolboxen = document.getElementsByClassName('blocklyToolboxDiv');
  for (var i = 0, toolbox; toolbox = toolboxen[i]; i++) {
    if (cursor == Blockly.Css.Cursor.DELETE) {
      toolbox.style.cursor = url;
    } else {
      toolbox.style.cursor = '';
    }
  }
  // Set cursor on the whole document, so that rapid movements
  // don't result in cursor changing to an arrow momentarily.
  var html = document.body.parentNode;
  if (cursor == Blockly.Css.Cursor.OPEN) {
    html.style.cursor = '';
  } else {
    html.style.cursor = url;
  }
};

/**
 * Array making up the CSS content for Blockly.
 */
Blockly.Css.CONTENT = [
  '.blocklySvg {',
    'background-color: $colour_workspace;',
    'outline: none;',
    'overflow: hidden;',  /* IE overflows by default. */
    'display: block;',
<<<<<<< HEAD
  '}',

  /* Necessary to position the drag surface */
  '.blocklyRelativeWrapper {',
    'position: relative;',
    'width: 100%;',
    'height: 100%;',
=======
>>>>>>> 3b84076c
  '}',

  '.blocklyWidgetDiv {',
    'display: none;',
    'position: absolute;',
    'z-index: 99999;', /* big value for bootstrap3 compatibility */
  '}',

  '.injectionDiv {',
    'height: 100%;',
    'position: relative;',
  '}',

  '.blocklyNonSelectable {',
    'user-select: none;',
    '-moz-user-select: none;',
    '-webkit-user-select: none;',
    '-ms-user-select: none;',
  '}',

  '.blocklyWidgetDiv.fieldTextInput {',
    'overflow: hidden;',
    'border: 1px solid;',
    'box-sizing: border-box;',
    'transform-origin: 0 0;',
    '-ms-transform-origin: 0 0;',
    '-moz-transform-origin: 0 0;',
    '-webkit-transform-origin: 0 0;',
  '}',

  '.blocklyNonSelectable {',
    'user-select: none;',
    '-moz-user-select: none;',
    '-webkit-user-select: none;',
    '-ms-user-select: none;',
  '}',

  '.blocklyTooltipDiv {',
    'background-color: #ffffc7;',
    'border: 1px solid #ddc;',
    'box-shadow: 4px 4px 20px 1px rgba(0,0,0,.15);',
    'color: #000;',
    'display: none;',
    'font-family: "Helvetica Neue", Helvetica, sans-serif;',
    'font-size: 9pt;',
    'opacity: 0.9;',
    'padding: 2px;',
    'position: absolute;',
    'z-index: 100000;', /* big value for bootstrap3 compatibility */
  '}',

  '.blocklyDragSurface {',
    'display: none;',
    'position: absolute;',
    'top: 0;',
    'left: 0;',
    'right: 0;',
    'bottom: 0;',
    'overflow: visible !important;',
    'z-index: 5000;', /* Always display on top */
    '-webkit-backface-visibility: hidden;',
    'backface-visibility: hidden;',
    '-webkit-perspective: 1000;',
    'perspective: 1000;',
  '}',

  '.blocklyDropDownDiv {',
    'position: fixed;',
    'left: 0;',
    'top: 0;',
    'z-index: 1000;',
    'display: none;',
    'border: 1px solid;',
    'border-radius: 4px;',
    'box-shadow: 0px 0px 8px 1px ' + Blockly.Colours.dropDownShadow + ';',
    'padding: 4px;',
    '-webkit-user-select: none;',
  '}',

  '.blocklyDropDownContent {',
    'max-height: 300px;', // @todo: spec for maximum height.
    'overflow: auto;',
  '}',

  '.blocklyDropDownArrow {',
    'position: absolute;',
    'left: 0;',
    'top: 0;',
    'width: 16px;',
    'height: 16px;',
    'z-index: -1;',
    'background-color: inherit;',
    'border-color: inherit;',
  '}',

  '.blocklyDropDownButton {',
    'display: inline-block;',
    'float: left;',
    'padding: 0;',
    'margin: 4px;',
    'border-radius: 4px;',
    'outline: none;',
    'border: 1px solid;',
    'transition: box-shadow .1s;',
    'cursor: pointer;',
  '}',

  '.blocklyDropDownButtonHover {',
    'box-shadow: 0px 0px 0px 4px ' + Blockly.Colours.fieldShadow + ';',
  '}',

  '.blocklyDropDownButton:active {',
    'box-shadow: 0px 0px 0px 6px ' + Blockly.Colours.fieldShadow + ';',
  '}',

  '.blocklyDropDownButton > img {',
    'width: 80%;',
    'height: 80%;',
    'margin-top: 5%',
  '}',

  '.blocklyDropDownPlaceholder {',
    'display: inline-block;',
    'float: left;',
    'padding: 0;',
    'margin: 4px;',
  '}',

  '.blocklyNumPadButton {',
    'display: inline-block;',
    'float: left;',
    'padding: 0;',
    'width: 48px;',
    'height: 48px;',
    'margin: 4px;',
    'border-radius: 4px;',
    'background: $colour_numPadBackground;',
    'color: $colour_numPadText;',
    'outline: none;',
    'border: 1px solid $colour_numPadBorder;',
    'cursor: pointer;',
    'font-weight: 600;',
    'font-family: "Helvetica Neue", Helvetica, sans-serif;',
    'font-size: 12pt;',
    '-webkit-tap-highlight-color: rgba(0,0,0,0);',
  '}',

  '.blocklyNumPadButton > img {',
    'margin-top: 10%;',
    'width: 80%;',
    'height: 80%;',
  '}',

  '.blocklyNumPadButton:active {',
    'background: $colour_numPadActiveBackground;',
    '-webkit-tap-highlight-color: rgba(0,0,0,0);',
  '}',

  '.arrowTop {',
    'border-top: 1px solid;',
    'border-left: 1px solid;',
    'border-top-left-radius: 4px;',
    'border-color: inherit;',
  '}',

  '.arrowBottom {',
    'border-bottom: 1px solid;',
    'border-right: 1px solid;',
    'border-bottom-right-radius: 4px;',
    'border-color: inherit;',
  '}',

  '.valueReportBox {',
    'min-width: 50px;',
    'max-width: 300px;',
    'max-height: 200px;',
    'overflow: auto;',
    'word-wrap: break-word;',
    'text-align: center;',
    'font-family: "Helvetica Neue", Helvetica, sans-serif;',
    'font-size: .8em;',
  '}',

  '.blocklyResizeSE {',
    'cursor: se-resize;',
    'fill: #aaa;',
  '}',

  '.blocklyResizeSW {',
    'cursor: sw-resize;',
    'fill: #aaa;',
  '}',

  '.blocklyResizeLine {',
    'stroke: #888;',
    'stroke-width: 1;',
  '}',

  '.blocklyHighlightedConnectionPath {',
    'fill: none;',
    'stroke: #fc3;',
    'stroke-width: 4px;',
  '}',

  '.blocklyPath {',
    'stroke-width: 1px;',
  '}',

  '.blocklySelected>.blocklyPath {',
    // 'stroke: #fc3;',
    // 'stroke-width: 3px;',
  '}',

  '.blocklyDragging>.blocklyPath {',
  '}',

  '.blocklyDisabled>.blocklyPath {',
    'fill-opacity: .5;',
    'stroke-opacity: .5;',
  '}',

  '.blocklyText {',
    'fill: #fff;',
    'font-family: "Helvetica Neue", Helvetica, sans-serif;',
    'font-size: 12pt;',
    'font-weight: 500;',
  '}',

  '.blocklyTextTruncated {',
    'font-size: 11pt;',
  '}',

  '.blocklyNonEditableText>text {',
    'pointer-events: none;',
  '}',
  '.blocklyNonEditableText>rect,',
  '.blocklyEditableText>rect {',
    'fill-opacity: 0;',
  '}',

  '.blocklyNonEditableText>text,',
  '.blocklyEditableText>text {',
    'fill: $colour_text;',
  '}',

  '.blocklyDropdownText {',
    'fill: #fff !important;',
  '}',

  '.blocklyBubbleText {',
    'fill: $colour_text;',
  '}',

  '.blocklyFlyoutButton {',
    'fill: #888;',
    'cursor: default;',
  '}',

  '.blocklyFlyoutButtonShadow {',
    'fill: #666;',
  '}',

  '.blocklyFlyoutButton:hover {',
    'fill: #aaa;',
  '}',

  /*
    Don't allow users to select text.  It gets annoying when trying to
    drag a block and selected text moves instead.
  */
  '.blocklySvg text {',
    'user-select: none;',
    '-moz-user-select: none;',
    '-webkit-user-select: none;',
    'cursor: inherit;',
  '}',

  '.blocklyHidden {',
    'display: none;',
  '}',

  '.blocklyFieldDropdown:not(.blocklyHidden) {',
    'display: block;',
  '}',

  '.blocklyIconGroup {',
    'cursor: default;',
  '}',

  '.blocklyIconGroup:not(:hover),',
  '.blocklyIconGroupReadonly {',
    'opacity: .6;',
  '}',

  '.blocklyIconShape {',
    'fill: #00f;',
    'stroke: #fff;',
    'stroke-width: 1px;',
  '}',

  '.blocklyIconSymbol {',
    'fill: #fff;',
  '}',

  '.blocklyMinimalBody {',
    'margin: 0;',
    'padding: 0;',
  '}',

  '.blocklyCommentTextarea {',
    'background-color: #ffc;',
    'border: 0;',
    'margin: 0;',
    'padding: 2px;',
    'resize: none;',
  '}',

  '.blocklyHtmlInput {',
    'border: none;',
    'font-family: "Helvetica Neue", Helvetica, sans-serif;',
    'font-size: 12pt;',
    'height: 100%;',
    'margin: 0;',
    'outline: none;',
    'box-sizing: border-box;',
    'width: 100%;',
    'text-align: center;',
    'color: $colour_text;',
    'font-weight: 500;',
  '}',

  '.blocklyMainBackground {',
    'stroke-width: 1;',
    'stroke: #c6c6c6;',  /* Equates to #ddd due to border being off-pixel. */
  '}',

  '.blocklyMutatorBackground {',
    'fill: #fff;',
    'stroke: #ddd;',
    'stroke-width: 1;',
  '}',

  '.blocklyFlyoutBackground {',
    'fill: $colour_flyout;',
    'fill-opacity: .8;',
  '}',

  '.blocklyScrollbarBackground {',
    'opacity: 0;',
  '}',

  '.blocklyScrollbarHandle {',
    'fill: $colour_scrollbar;',
  '}',

  '.blocklyScrollbarBackground:hover+.blocklyScrollbarHandle,',
  '.blocklyScrollbarHandle:hover {',
    'fill: $colour_scrollbarHover;',
  '}',

  '.blocklyZoom>image {',
    'opacity: .4;',
  '}',

  '.blocklyZoom>image:hover {',
    'opacity: .6;',
  '}',

  '.blocklyZoom>image:active {',
    'opacity: .8;',
  '}',

  /* Darken flyout scrollbars due to being on a grey background. */
  /* By contrast, workspace scrollbars are on a white background. */
  '.blocklyFlyout .blocklyScrollbarHandle {',
    'fill: #bbb;',
  '}',

  '.blocklyFlyout .blocklyScrollbarBackground:hover+.blocklyScrollbarHandle,',
  '.blocklyFlyout .blocklyScrollbarHandle:hover {',
    'fill: #aaa;',
  '}',

  '.blocklyInvalidInput {',
    'background: #faa;',
  '}',

  '.blocklyAngleCircle {',
    'stroke: #444;',
    'stroke-width: 1;',
    'fill: #ddd;',
    'fill-opacity: .8;',
  '}',

  '.blocklyAngleMarks {',
    'stroke: #444;',
    'stroke-width: 1;',
  '}',

  '.blocklyAngleGauge {',
    'fill: #f88;',
    'fill-opacity: .8;',
  '}',

  '.blocklyAngleLine {',
    'stroke: #f00;',
    'stroke-width: 2;',
    'stroke-linecap: round;',
  '}',

  '.blocklyContextMenu {',
    'border-radius: 4px;',
  '}',

  '.blocklyDropdownMenu {',
    'padding: 0 !important;',
  '}',

  '.blocklyDropDownNumPad {',
    'background-color: $colour_numPadBackground;',
  '}',

  /* Override the default Closure URL. */
  '.blocklyWidgetDiv .goog-option-selected .goog-menuitem-checkbox,',
  '.blocklyWidgetDiv .goog-option-selected .goog-menuitem-icon {',
    'background: url(<<<PATH>>>/sprites.png) no-repeat -48px -16px !important;',
  '}',

  /* Category tree in Toolbox. */
  '.blocklyToolboxDiv {',
    'background-color: $colour_toolbox;',
    'color: $colour_toolboxText;',
    'overflow-x: visible;',
    'overflow-y: auto;',
    'position: absolute;',
  '}',

  '.blocklyTreeRoot {',
    'padding: 4px 0;',
  '}',

  '.blocklyTreeRoot:focus {',
    'outline: none;',
  '}',

  '.blocklyTreeRow {',
    'height: 22px;',
    'line-height: 22px;',
    'margin-bottom: 3px;',
    'padding-right: 8px;',
    'white-space: nowrap;',
  '}',

  '.blocklyHorizontalTree {',
    'float: left;',
    'margin: 1px 5px 8px 0;',
  '}',

  '.blocklyHorizontalTreeRtl {',
    'float: right;',
    'margin: 1px 0 8px 5px;',
  '}',

  '.blocklyToolboxDiv[dir="RTL"] .blocklyTreeRow {',
    'margin-left: 8px;',
  '}',

  '.blocklyTreeRow:not(.blocklyTreeSelected):hover {',
    'background-color: #e4e4e4;',
  '}',

  '.blocklyTreeSeparator {',
    'border-bottom: solid #e5e5e5 1px;',
    'height: 0;',
    'margin: 5px 0;',
  '}',

  '.blocklyTreeSeparatorHorizontal {',
    'border-right: solid #e5e5e5 1px;',
    'width: 0;',
    'padding: 5px 0;',
    'margin: 0 5px;',
  '}',

  '.blocklyTreeIcon {',
    'background-image: url(<<<PATH>>>/sprites.png);',
    'height: 16px;',
    'vertical-align: middle;',
    'width: 16px;',
  '}',

  '.blocklyTreeIconClosedLtr {',
    'background-position: -32px -1px;',
  '}',

  '.blocklyTreeIconClosedRtl {',
    'background-position: 0px -1px;',
  '}',

  '.blocklyTreeIconOpen {',
    'background-position: -16px -1px;',
  '}',

  '.blocklyTreeSelected>.blocklyTreeIconClosedLtr {',
    'background-position: -32px -17px;',
  '}',

  '.blocklyTreeSelected>.blocklyTreeIconClosedRtl {',
    'background-position: 0px -17px;',
  '}',

  '.blocklyTreeSelected>.blocklyTreeIconOpen {',
    'background-position: -16px -17px;',
  '}',

  '.blocklyTreeIconNone,',
  '.blocklyTreeSelected>.blocklyTreeIconNone {',
    'background-position: -48px -1px;',
  '}',

  '.blocklyTreeLabel {',
    'cursor: default;',
    'font-family: "Helvetica Neue", Helvetica, sans-serif;',
    'font-size: 16px;',
    'padding: 0 3px;',
    'vertical-align: middle;',
  '}',

  '.blocklyTreeSelected .blocklyTreeLabel {',
    'color: #fff;',
  '}',

  /* Copied from: goog/css/colorpicker-simplegrid.css */
  /*
   * Copyright 2007 The Closure Library Authors. All Rights Reserved.
   *
   * Use of this source code is governed by the Apache License, Version 2.0.
   * See the COPYING file for details.
   */

  /* Author: pupius@google.com (Daniel Pupius) */

  /*
    Styles to make the colorpicker look like the old gmail color picker
    NOTE: without CSS scoping this will override styles defined in palette.css
  */
  '.blocklyWidgetDiv .goog-palette {',
    'outline: none;',
    'cursor: default;',
  '}',

  '.blocklyWidgetDiv .goog-palette-table {',
    'border-collapse: collapse;',
  '}',

  '.blocklyWidgetDiv .goog-palette-cell {',
    'height: 13px;',
    'width: 15px;',
    'margin: 0;',
    'border: 0;',
    'text-align: center;',
    'vertical-align: middle;',
    'font-size: 1px;',
  '}',

  '.blocklyWidgetDiv .goog-palette-colorswatch {',
    'position: relative;',
    'height: 13px;',
    'width: 15px;',
  '}',

  '.blocklyWidgetDiv .goog-palette-cell-hover .goog-palette-colorswatch {',
    'border: 1px solid #FFF;',
    'box-sizing: border-box;',
  '}',

  '.blocklyWidgetDiv .goog-palette-cell-selected .goog-palette-colorswatch {',
    'border: 1px solid #000;',
    'box-sizing: border-box;',
    'color: #fff;',
  '}',

  /* Copied from: goog/css/menu.css */
  /*
   * Copyright 2009 The Closure Library Authors. All Rights Reserved.
   *
   * Use of this source code is governed by the Apache License, Version 2.0.
   * See the COPYING file for details.
   */

  /**
   * Standard styling for menus created by goog.ui.MenuRenderer.
   *
   * @author attila@google.com (Attila Bodis)
   */

  '.blocklyWidgetDiv .goog-menu {',
    'background: #fff;',
    'border-color: #ccc #666 #666 #ccc;',
    'border-style: solid;',
    'border-width: 1px;',
    'cursor: default;',
    'font: normal 13px "Helvetica Neue", Helvetica, sans-serif;',
    'margin: 0;',
    'outline: none;',
    'padding: 4px 0;',
    'position: absolute;',
    'overflow-y: auto;',
    'overflow-x: hidden;',
    'max-height: 100%;',
    'z-index: 20000;',  /* Arbitrary, but some apps depend on it... */
  '}',

  '.blocklyDropDownDiv .goog-menu {',
    'cursor: default;',
    'font: normal 13px "Helvetica Neue", Helvetica, sans-serif;',
    'outline: none;',
    'z-index: 20000;',  /* Arbitrary, but some apps depend on it... */
  '}',

  /* Copied from: goog/css/menuitem.css */
  /*
   * Copyright 2009 The Closure Library Authors. All Rights Reserved.
   *
   * Use of this source code is governed by the Apache License, Version 2.0.
   * See the COPYING file for details.
   */

  /**
   * Standard styling for menus created by goog.ui.MenuItemRenderer.
   *
   * @author attila@google.com (Attila Bodis)
   */

  /**
   * State: resting.
   *
   * NOTE(mleibman,chrishenry):
   * The RTL support in Closure is provided via two mechanisms -- "rtl" CSS
   * classes and BiDi flipping done by the CSS compiler.  Closure supports RTL
   * with or without the use of the CSS compiler.  In order for them not
   * to conflict with each other, the "rtl" CSS classes need to have the #noflip
   * annotation.  The non-rtl counterparts should ideally have them as well, but,
   * since .goog-menuitem existed without .goog-menuitem-rtl for so long before
   * being added, there is a risk of people having templates where they are not
   * rendering the .goog-menuitem-rtl class when in RTL and instead rely solely
   * on the BiDi flipping by the CSS compiler.  That's why we're not adding the
   * #noflip to .goog-menuitem.
   */
  '.blocklyWidgetDiv .goog-menuitem {',
    'color: #000;',
    'font: normal 13px "Helvetica Neue", Helvetica, sans-serif;',
    'list-style: none;',
    'margin: 0;',
     /* 28px on the left for icon or checkbox; 7em on the right for shortcut. */
    'padding: 4px 7em 4px 28px;',
    'white-space: nowrap;',
  '}',

  '.blocklyDropDownDiv .goog-menuitem {',
    'color: #fff;',
    'font: normal 13px "Helvetica Neue", Helvetica, sans-serif;',
    'font-weight: bold;',
    'list-style: none;',
    'margin: 0;',
     /* 28px on the left for icon or checkbox; 7em on the right for shortcut. */
    'padding: 4px 7em 4px 28px;',
    'white-space: nowrap;',
  '}',

  /* BiDi override for the resting state. */
  /* #noflip */
  '.blocklyWidgetDiv .goog-menuitem.goog-menuitem-rtl, ',
  '.blocklyDropDownDiv .goog-menuitem.goog-menuitem-rtl {',
     /* Flip left/right padding for BiDi. */
    'padding-left: 7em;',
    'padding-right: 28px;',
  '}',

  /* If a menu doesn't have checkable items or items with icons, remove padding. */
  '.blocklyWidgetDiv .goog-menu-nocheckbox .goog-menuitem,',
  '.blocklyWidgetDiv .goog-menu-noicon .goog-menuitem, ',
  '.blocklyDropDownDiv .goog-menu-nocheckbox .goog-menuitem,',
  '.blocklyDropDownDiv .goog-menu-noicon .goog-menuitem { ',
    'padding-left: 12px;',
  '}',

  /*
   * If a menu doesn't have items with shortcuts, leave just enough room for
   * submenu arrows, if they are rendered.
   */
  '.blocklyWidgetDiv .goog-menu-noaccel .goog-menuitem, ',
  '.blocklyDropDownDiv .goog-menu-noaccel .goog-menuitem {',
    'padding-right: 20px;',
  '}',

  '.blocklyWidgetDiv .goog-menuitem-content ',
  '.blocklyDropDownDiv .goog-menuitem-content {',
    'color: #000;',
    'font: normal 13px "Helvetica Neue", Helvetica, sans-serif;',
  '}',

  /* State: disabled. */
  '.blocklyWidgetDiv .goog-menuitem-disabled .goog-menuitem-accel,',
  '.blocklyWidgetDiv .goog-menuitem-disabled .goog-menuitem-content, ',
  '.blocklyDropDownDiv .goog-menuitem-disabled .goog-menuitem-accel,',
  '.blocklyDropDownDiv .goog-menuitem-disabled .goog-menuitem-content {',
    'color: #ccc !important;',
  '}',

  '.blocklyWidgetDiv .goog-menuitem-disabled .goog-menuitem-icon, ',
  '.blocklyDropDownDiv .goog-menuitem-disabled .goog-menuitem-icon {',
    'opacity: 0.3;',
    '-moz-opacity: 0.3;',
    'filter: alpha(opacity=30);',
  '}',

  /* State: hover. */
  '.blocklyWidgetDiv .goog-menuitem-highlight,',
  '.blocklyWidgetDiv .goog-menuitem-hover {',
    'background-color: #d6e9f8;',
     /* Use an explicit top and bottom border so that the selection is visible',
      * in high contrast mode. */
    'border-color: #d6e9f8;',
    'border-style: dotted;',
    'border-width: 1px 0;',
    'padding-bottom: 3px;',
    'padding-top: 3px;',
  '}',

  '.blocklyDropDownDiv .goog-menuitem-highlight,',
  '.blocklyDropDownDiv .goog-menuitem-hover {',
    'background-color: rgba(0, 0, 0, 0.2);',
  '}',

  /* State: selected/checked. */
  '.blocklyWidgetDiv .goog-menuitem-checkbox,',
  '.blocklyWidgetDiv .goog-menuitem-icon, ',
  '.blocklyDropDownDiv .goog-menuitem-checkbox,',
  '.blocklyDropDownDiv .goog-menuitem-icon {',
    'background-repeat: no-repeat;',
    'height: 16px;',
    'left: 6px;',
    'position: absolute;',
    'right: auto;',
    'vertical-align: middle;',
    'width: 16px;',
  '}',

  /* BiDi override for the selected/checked state. */
  /* #noflip */
  '.blocklyWidgetDiv .goog-menuitem-rtl .goog-menuitem-checkbox,',
  '.blocklyWidgetDiv .goog-menuitem-rtl .goog-menuitem-icon,',
  '.blocklyDropDownDiv .goog-menuitem-rtl .goog-menuitem-checkbox,',
  '.blocklyDropDownDiv .goog-menuitem-rtl .goog-menuitem-icon {',
     /* Flip left/right positioning. */
    'left: auto;',
    'right: 6px;',
  '}',

  '.blocklyWidgetDiv .goog-option-selected .goog-menuitem-checkbox,',
  '.blocklyWidgetDiv .goog-option-selected .goog-menuitem-icon,',
  '.blocklyDropDownDiv .goog-option-selected .goog-menuitem-checkbox,',
  '.blocklyDropDownDiv .goog-option-selected .goog-menuitem-icon {',
     /* Client apps may override the URL at which they serve the sprite. */
    'background: url(<<<PATH>>>/sprites.png) no-repeat -48px -16px !important;',
  '}',

  /* Keyboard shortcut ("accelerator") style. */
  '.blocklyWidgetDiv .goog-menuitem-accel, ',
  '.blocklyDropDownDiv .goog-menuitem-accel {',
    'color: #999;',
     /* Keyboard shortcuts are untranslated; always left-to-right. */
     /* #noflip */
    'direction: ltr;',
    'left: auto;',
    'padding: 0 6px;',
    'position: absolute;',
    'right: 0;',
    'text-align: right;',
  '}',

  /* BiDi override for shortcut style. */
  /* #noflip */
  '.blocklyWidgetDiv .goog-menuitem-rtl .goog-menuitem-accel, ',
  '.blocklyDropDownDiv .goog-menuitem-rtl .goog-menuitem-accel {',
     /* Flip left/right positioning and text alignment. */
    'left: 0;',
    'right: auto;',
    'text-align: left;',
  '}',

  /* Mnemonic styles. */
  '.blocklyWidgetDiv .goog-menuitem-mnemonic-hint, ',
  '.blocklyDropDownDiv .goog-menuitem-mnemonic-hint {',
    'text-decoration: underline;',
  '}',

  '.blocklyWidgetDiv .goog-menuitem-mnemonic-separator, ',
  '.blocklyDropDownDiv .goog-menuitem-mnemonic-separator {',
    'color: #999;',
    'font-size: 12px;',
    'padding-left: 4px;',
  '}',

  /* Copied from: goog/css/menuseparator.css */
  /*
   * Copyright 2009 The Closure Library Authors. All Rights Reserved.
   *
   * Use of this source code is governed by the Apache License, Version 2.0.
   * See the COPYING file for details.
   */

  /**
   * Standard styling for menus created by goog.ui.MenuSeparatorRenderer.
   *
   * @author attila@google.com (Attila Bodis)
   */

  '.blocklyWidgetDiv .goog-menuseparator, ',
  '.blocklyDropDownDiv .goog-menuseparator {',
    'border-top: 1px solid #ccc;',
    'margin: 4px 0;',
    'padding: 0;',
  '}',

  '.blocklyFlyoutCheckbox {',
    'fill: red',
  '}',

  '.blocklyFlyoutCheckbox.checked {',
    'fill: blue',
  '}',

  ''
];<|MERGE_RESOLUTION|>--- conflicted
+++ resolved
@@ -161,7 +161,6 @@
     'outline: none;',
     'overflow: hidden;',  /* IE overflows by default. */
     'display: block;',
-<<<<<<< HEAD
   '}',
 
   /* Necessary to position the drag surface */
@@ -169,8 +168,6 @@
     'position: relative;',
     'width: 100%;',
     'height: 100%;',
-=======
->>>>>>> 3b84076c
   '}',
 
   '.blocklyWidgetDiv {',
