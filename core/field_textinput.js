--- conflicted
+++ resolved
@@ -489,12 +489,8 @@
       }
     }
     thisField.setText(text);
-<<<<<<< HEAD
     // Rerender the field now that the text has changed.
-    thisField.sourceBlock_.rendered && thisField.render_();
-=======
     thisField.sourceBlock_.rendered && thisField.sourceBlock_.render();
->>>>>>> 7a2c01e1
     Blockly.unbindEvent_(htmlInput.onKeyDownWrapper_);
     Blockly.unbindEvent_(htmlInput.onKeyUpWrapper_);
     Blockly.unbindEvent_(htmlInput.onKeyPressWrapper_);
@@ -504,7 +500,6 @@
     }
     thisField.workspace_.removeChangeListener(
         htmlInput.onWorkspaceChangeWrapper_);
-<<<<<<< HEAD
     Blockly.Events.setGroup(false);
 
     // Animation of disposal
@@ -527,10 +522,6 @@
  */
 Blockly.FieldTextInput.prototype.widgetDisposeAnimationFinished_ = function() {
   return function() {
-=======
-    Blockly.FieldTextInput.htmlInput_ = null;
-    Blockly.Events.setGroup(false);
->>>>>>> 7a2c01e1
     // Delete style properties.
     var style = Blockly.WidgetDiv.DIV.style;
     style.width = 'auto';
