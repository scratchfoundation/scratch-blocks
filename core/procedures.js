--- conflicted
+++ resolved
@@ -132,11 +132,7 @@
  * Rename a procedure.  Called by the editable field.
  * @param {string} name The proposed new name.
  * @return {string} The accepted name.
-<<<<<<< HEAD
- * @this Blockly.Field
-=======
  * @this {Blockly.Field}
->>>>>>> b0264eb5
  */
 Blockly.Procedures.rename = function(name) {
   // Strip leading and trailing whitespace.  Beyond this, all names are legal.
