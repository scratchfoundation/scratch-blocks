/**
 * @license
 * Visual Blocks Editor
 *
 * Copyright 2012 Google Inc.
 * https://developers.google.com/blockly/
 *
 * Licensed under the Apache License, Version 2.0 (the "License");
 * you may not use this file except in compliance with the License.
 * You may obtain a copy of the License at
 *
 *   http://www.apache.org/licenses/LICENSE-2.0
 *
 * Unless required by applicable law or agreed to in writing, software
 * distributed under the License is distributed on an "AS IS" BASIS,
 * WITHOUT WARRANTIES OR CONDITIONS OF ANY KIND, either express or implied.
 * See the License for the specific language governing permissions and
 * limitations under the License.
 */

/**
 * @fileoverview Dropdown input field.  Used for editable titles and variables.
 * In the interests of a consistent UI, the toolbox shares some functions and
 * properties with the context menu.
 * @author fraser@google.com (Neil Fraser)
 */
'use strict';

goog.provide('Blockly.FieldDropdown');

goog.require('Blockly.Field');
goog.require('Blockly.DropDownDiv');
goog.require('goog.dom');
goog.require('goog.events');
goog.require('goog.style');
goog.require('goog.ui.Menu');
goog.require('goog.ui.MenuItem');
goog.require('goog.userAgent');


/**
 * Class for an editable dropdown field.
 * @param {(!Array.<!Array>|!Function)} menuGenerator An array of options
 *     for a dropdown list, or a function which generates these options.
 * @param {Function=} opt_validator A function that is executed when a new
 *     option is selected, with the newly selected value as its sole argument.
 *     If it returns a value, that value (which must be one of the options) will
 *     become selected in place of the newly selected option, unless the return
 *     value is null, in which case the change is aborted.
 * @extends {Blockly.Field}
 * @constructor
 */
Blockly.FieldDropdown = function(menuGenerator, opt_validator) {
  this.menuGenerator_ = menuGenerator;
  this.trimOptions_();
  var firstTuple = this.getOptions()[0];

  // Call parent's constructor.
  Blockly.FieldDropdown.superClass_.constructor.call(this, firstTuple[1],
      opt_validator);
  this.addArgType('dropdown');
};
goog.inherits(Blockly.FieldDropdown, Blockly.Field);

/**
 * Horizontal distance that a checkmark overhangs the dropdown.
 */
Blockly.FieldDropdown.CHECKMARK_OVERHANG = 25;

/**
 * Mouse cursor style when over the hotspot that initiates the editor.
 */
Blockly.FieldDropdown.prototype.CURSOR = 'default';

/**
 * Closure menu item currently selected.
 * @type {?goog.ui.MenuItem}
 */
Blockly.FieldDropdown.prototype.selectedItem = null;

/**
 * Language-neutral currently selected string or image object.
 * @type {string|!Object}
 * @private
 */
Blockly.FieldDropdown.prototype.value_ = '';

/**
 * SVG image element if currently selected option is an image, or null.
 * @type {SVGElement}
 * @private
 */
Blockly.FieldDropdown.prototype.imageElement_ = null;

/**
 * Object with src, height, width, and alt attributes if currently selected
 * option is an image, or null.
 * @type {Object}
 * @private
 */
Blockly.FieldDropdown.prototype.imageJson_ = null;

/**
 * Language-neutral currently selected string or image object.
 * @type {string|!Object}
 * @private
 */
Blockly.FieldDropdown.prototype.value_ = '';

/**
 * SVG image element if currently selected option is an image, or null.
 * @type {SVGElement}
 * @private
 */
Blockly.FieldDropdown.prototype.imageElement_ = null;

/**
 * Object with src, height, width, and alt attributes if currently selected
 * option is an image, or null.
 * @type {Object}
 * @private
 */
Blockly.FieldDropdown.prototype.imageJson_ = null;

/**
 * Install this dropdown on a block.
 */
Blockly.FieldDropdown.prototype.init = function() {
  if (this.fieldGroup_) {
    // Dropdown has already been initialized once.
    return;
  }
  // Add dropdown arrow: "option ▾" (LTR) or "▾ אופציה" (RTL)
<<<<<<< HEAD
  // Positioned on render, after text size is calculated.
  /** @type {Number} */
  this.arrowSize_ = 12;
  /** @type {Number} */
  this.arrowX_ = 0;
  /** @type {Number} */
  this.arrowY_ = 11;
  this.arrow_ = Blockly.utils.createSvgElement('image', {
    'height': this.arrowSize_ + 'px',
    'width': this.arrowSize_ + 'px'
  });
  this.arrow_.setAttributeNS('http://www.w3.org/1999/xlink',
      'xlink:href', Blockly.mainWorkspace.options.pathToMedia + 'dropdown-arrow.svg');
=======
  this.arrow_ = Blockly.utils.createSvgElement('tspan', {}, null);
  this.arrow_.appendChild(document.createTextNode(this.sourceBlock_.RTL ?
      Blockly.FieldDropdown.ARROW_CHAR + ' ' :
      ' ' + Blockly.FieldDropdown.ARROW_CHAR));
>>>>>>> c0b906f4

  Blockly.FieldDropdown.superClass_.init.call(this);
  // If not in a shadow block, draw a box.
  if (!this.sourceBlock_.isShadow()) {
    this.box_ = Blockly.utils.createSvgElement('rect', {
      'rx': Blockly.BlockSvg.CORNER_RADIUS,
      'ry': Blockly.BlockSvg.CORNER_RADIUS,
      'x': 0,
      'y': 0,
      'width': this.size_.width,
      'height': this.size_.height,
      'stroke': this.sourceBlock_.getColourTertiary(),
      'fill': this.sourceBlock_.getColour(),
      'class': 'blocklyBlockBackground',
      'fill-opacity': 1
    }, null);
    this.fieldGroup_.insertBefore(this.box_, this.textElement_);
  }
  // Force a reset of the text to add the arrow.
  var text = this.text_;
  this.text_ = null;
  this.setText(text);
};

/**
 * Create a dropdown menu under the text.
 * @private
 */
Blockly.FieldDropdown.prototype.showEditor_ = function() {
  this.dropDownOpen_ = true;
  // If there is an existing drop-down someone else owns, hide it immediately and clear it.
  Blockly.DropDownDiv.hideWithoutAnimation();
  Blockly.DropDownDiv.clearContent();

  var contentDiv = Blockly.DropDownDiv.getContentDiv();

  var thisField = this;

  function callback(e) {
    var menu = this;
    var menuItem = e.target;
    if (menuItem) {
      thisField.onItemSelected(menu, menuItem);
    }
<<<<<<< HEAD
    Blockly.DropDownDiv.hide();
=======
    Blockly.WidgetDiv.hideIfOwner(thisField);
>>>>>>> c0b906f4
    Blockly.Events.setGroup(false);
  }

  var menu = new goog.ui.Menu();
  menu.setRightToLeft(this.sourceBlock_.RTL);
  var options = this.getOptions();
  for (var i = 0; i < options.length; i++) {
    var content = options[i][0]; // Human-readable text or image.
    var value = options[i][1];   // Language-neutral value.
    if (typeof content == 'object') {
      // An image, not text.
      var image = new Image(content['width'], content['height']);
      image.src = content['src'];
      image.alt = content['alt'] || '';
      content = image;
    }
    var menuItem = new goog.ui.MenuItem(content);
    menuItem.setRightToLeft(this.sourceBlock_.RTL);
    menuItem.setValue(value);
    menuItem.setCheckable(true);
    menu.addChild(menuItem, true);
    var checked = (value == this.value_);
    menuItem.setChecked(checked);
    if (checked) {
      this.selectedItem = menuItem;
    }
  }
  // Listen for mouse/keyboard events.
  goog.events.listen(menu, goog.ui.Component.EventType.ACTION, callback);
  // Listen for touch events (why doesn't Closure handle this already?).
  function callbackTouchStart(e) {
    var control = this.getOwnerControl(/** @type {Node} */ (e.target));
    // Highlight the menu item.
    control.handleMouseDown(e);
  }
  function callbackTouchEnd(e) {
    var control = this.getOwnerControl(/** @type {Node} */ (e.target));
    // Activate the menu item.
    control.performActionInternal(e);
  }
  menu.getHandler().listen(menu.getElement(), goog.events.EventType.TOUCHSTART,
                           callbackTouchStart);
  menu.getHandler().listen(menu.getElement(), goog.events.EventType.TOUCHEND,
                           callbackTouchEnd);

  // Record windowSize and scrollOffset before adding menu.
  menu.render(contentDiv);
  var menuDom = menu.getElement();
  Blockly.utils.addClass(menuDom, 'blocklyDropdownMenu');
  // Record menuSize after adding menu.
  var menuSize = goog.style.getSize(menuDom);
  // Recalculate height for the total content, not only box height.
  menuSize.height = menuDom.scrollHeight;

  var primaryColour = (this.sourceBlock_.isShadow()) ?
    this.sourceBlock_.parentBlock_.getColour() : this.sourceBlock_.getColour();

  Blockly.DropDownDiv.setColour(primaryColour, this.sourceBlock_.getColourTertiary());

  var category = (this.sourceBlock_.isShadow()) ?
    this.sourceBlock_.parentBlock_.getCategory() : this.sourceBlock_.getCategory();
  Blockly.DropDownDiv.setCategory(category);

  // Calculate positioning based on the field position.
  var scale = this.sourceBlock_.workspace.scale;
  var bBox = {width: this.size_.width, height: this.size_.height};
  bBox.width *= scale;
  bBox.height *= scale;
  var position = this.fieldGroup_.getBoundingClientRect();
  var primaryX = position.left + bBox.width / 2;
  var primaryY = position.top + bBox.height;
  var secondaryX = primaryX;
  var secondaryY = position.top;
  // Set bounds to workspace; show the drop-down.
  Blockly.DropDownDiv.setBoundsElement(this.sourceBlock_.workspace.getParentSvg().parentNode);
  Blockly.DropDownDiv.show(this, primaryX, primaryY, secondaryX, secondaryY,
    this.onHide.bind(this));

  menu.setAllowAutoFocus(true);
  menuDom.focus();

  // Update colour to look selected.
  if (!this.disableColourChange_) {
    if (this.sourceBlock_.isShadow()) {
      this.savedPrimary_ = this.sourceBlock_.getColour();
      this.sourceBlock_.setColour(this.sourceBlock_.getColourTertiary(),
        this.sourceBlock_.getColourSecondary(), this.sourceBlock_.getColourTertiary());
    } else if (this.box_) {
      this.box_.setAttribute('fill', this.sourceBlock_.getColourTertiary());
    }
  }
};

/**
 * Callback for when the drop-down is hidden.
 */
Blockly.FieldDropdown.prototype.onHide = function() {
  this.dropDownOpen_ = false;
  // Update colour to look selected.
  if (!this.disableColourChange_ && this.sourceBlock_) {
    if (this.sourceBlock_.isShadow()) {
      this.sourceBlock_.setColour(this.savedPrimary_,
        this.sourceBlock_.getColourSecondary(), this.sourceBlock_.getColourTertiary());
    } else if (this.box_) {
      this.box_.setAttribute('fill', this.sourceBlock_.getColour());
    }
  }
};

/**
 * Handle the selection of an item in the dropdown menu.
 * @param {!goog.ui.Menu} menu The Menu component clicked.
 * @param {!goog.ui.MenuItem} menuItem The MenuItem selected within menu.
 */
Blockly.FieldDropdown.prototype.onItemSelected = function(menu, menuItem) {
  var value = menuItem.getValue();
  if (this.sourceBlock_) {
    // Call any validation function, and allow it to override.
    value = this.callValidator(value);
  }
  if (value !== null) {
    this.setValue(value);
  }
};

/**
 * Factor out common words in statically defined options.
 * Create prefix and/or suffix labels.
 * @private
 */
Blockly.FieldDropdown.prototype.trimOptions_ = function() {
  this.prefixField = null;
  this.suffixField = null;
  var options = this.menuGenerator_;
  if (!goog.isArray(options)) {
    return;
  }
  var hasImages = false;

  // Localize label text and image alt text.
  for (var i = 0; i < options.length; i++) {
    var label = options[i][0];
    if (typeof label == 'string') {
      options[i][0] = Blockly.utils.replaceMessageReferences(label);
    } else {
      if (label.alt != null) {
        options[i][0].alt = Blockly.utils.replaceMessageReferences(label.alt);
      }
      hasImages = true;
    }
  }
  if (hasImages || options.length < 2) {
    return;  // Do nothing if too few items or at least one label is an image.
  }
  var strings = [];
  for (var i = 0; i < options.length; i++) {
    strings.push(options[i][0]);
  }
  var shortest = Blockly.utils.shortestStringLength(strings);
  var prefixLength = Blockly.utils.commonWordPrefix(strings, shortest);
  var suffixLength = Blockly.utils.commonWordSuffix(strings, shortest);
  if (!prefixLength && !suffixLength) {
    return;
  }
  if (shortest <= prefixLength + suffixLength) {
    // One or more strings will entirely vanish if we proceed.  Abort.
    return;
  }
  if (prefixLength) {
    this.prefixField = strings[0].substring(0, prefixLength - 1);
  }
  if (suffixLength) {
    this.suffixField = strings[0].substr(1 - suffixLength);
  }
  // Remove the prefix and suffix from the options.
  var newOptions = [];
  for (var i = 0; i < options.length; i++) {
    var text = options[i][0];
    var value = options[i][1];
    text = text.substring(prefixLength, text.length - suffixLength);
    newOptions[i] = [text, value];
  }
  this.menuGenerator_ = newOptions;
};

/**
 * @return {boolean} True if the option list is generated by a function. Otherwise false.
 */
Blockly.FieldDropdown.prototype.isOptionListDynamic = function() {
  return goog.isFunction(this.menuGenerator_);
};

/**
 * Return a list of the options for this dropdown.
 * @return {!Array.<!Array>} Array of option tuples:
 *     (human-readable text or image, language-neutral name).
 */
Blockly.FieldDropdown.prototype.getOptions = function() {
  if (goog.isFunction(this.menuGenerator_)) {
    return this.menuGenerator_.call(this);
  }
  return /** @type {!Array.<!Array.<string>>} */ (this.menuGenerator_);
};

/**
 * Get the language-neutral value from this dropdown menu.
 * @return {string} Current text.
 */
Blockly.FieldDropdown.prototype.getValue = function() {
  return this.value_;
};

/**
 * Set the language-neutral value for this dropdown menu.
 * @param {string} newValue New value to set.
 */
Blockly.FieldDropdown.prototype.setValue = function(newValue) {
  if (newValue === null || newValue === this.value_) {
    return;  // No change if null.
  }
  if (this.sourceBlock_ && Blockly.Events.isEnabled()) {
    Blockly.Events.fire(new Blockly.Events.Change(
        this.sourceBlock_, 'field', this.name, this.value_, newValue));
  }
  // Clear menu item for old value.
  if (this.selectedItem) {
    this.selectedItem.setChecked(false);
    this.selectedItem = null;
  }
  this.value_ = newValue;
  // Look up and display the human-readable text.
  var options = this.getOptions();
  for (var i = 0; i < options.length; i++) {
    // Options are tuples of human-readable text and language-neutral values.
    if (options[i][1] == newValue) {
      var content = options[i][0];
      if (typeof content == 'object') {
        this.imageJson_ = content;
        this.setText(content.alt);
      } else {
        this.imageJson_ = null;
        this.setText(content);
      }
      return;
    }
  }
  // Value not found.  Add it, maybe it will become valid once set
  // (like variable names).
  this.setText(newValue);
};

/**
<<<<<<< HEAD
 * Sets the text in this field.  Trigger a rerender of the source block.
 * @param {?string} text New text.
 */
Blockly.FieldDropdown.prototype.setText = function(text) {
  if (text === null || text === this.text_) {
    // No change if null.
    return;
  }
  this.text_ = text;
  this.updateTextNode_();

  if (this.textElement_) {
    // Update class for dropdown text.
    // This class is reset every time updateTextNode_ is called.
    this.textElement_.setAttribute('class',
        this.textElement_.getAttribute('class') + ' blocklyDropdownText'
    );
    this.textElement_.parentNode.appendChild(this.arrow_);
  }
  if (this.sourceBlock_ && this.sourceBlock_.rendered) {
    this.sourceBlock_.render();
    this.sourceBlock_.bumpNeighbours_();
=======
 * Draws the border with the correct width.
 * @private
 */
Blockly.FieldDropdown.prototype.render_ = function() {
  if (!this.visible_) {
    this.size_.width = 0;
    return;
  }
  if (this.sourceBlock_ && this.arrow_) {
    // Update arrow's colour.
    this.arrow_.style.fill = this.sourceBlock_.getColour();
  }
  goog.dom.removeChildren(/** @type {!Element} */ (this.textElement_));
  goog.dom.removeNode(this.imageElement_);
  this.imageElement_ = null;

  if (this.imageJson_) {
    // Image option is selected.
    this.imageElement_ = Blockly.utils.createSvgElement('image',
        {'y': 5,
         'height': this.imageJson_.height + 'px',
         'width': this.imageJson_.width + 'px'}, this.fieldGroup_);
    this.imageElement_.setAttributeNS('http://www.w3.org/1999/xlink',
                                      'xlink:href', this.imageJson_.src);
    // Insert dropdown arrow.
    this.textElement_.appendChild(this.arrow_);
    var arrowWidth = Blockly.Field.getCachedWidth(this.arrow_);
    this.size_.height = Number(this.imageJson_.height) + 19;
    this.size_.width = Number(this.imageJson_.width) + arrowWidth;
    if (this.sourceBlock_.RTL) {
      this.imageElement_.setAttribute('x', arrowWidth);
      this.textElement_.setAttribute('x', -1);
    } else {
      this.textElement_.setAttribute('text-anchor', 'end');
      this.textElement_.setAttribute('x', this.size_.width + 1);
    }

  } else {
    // Text option is selected.
    // Replace the text.
    var textNode = document.createTextNode(this.getDisplayText_());
    this.textElement_.appendChild(textNode);
    // Insert dropdown arrow.
    if (this.sourceBlock_.RTL) {
      this.textElement_.insertBefore(this.arrow_, this.textElement_.firstChild);
    } else {
      this.textElement_.appendChild(this.arrow_);
    }
    this.textElement_.setAttribute('text-anchor', 'start');
    this.textElement_.setAttribute('x', 0);

    this.size_.height = Blockly.BlockSvg.MIN_BLOCK_Y;
    this.size_.width = Blockly.Field.getCachedWidth(this.textElement_);
>>>>>>> c0b906f4
  }
  this.borderRect_.setAttribute('height', this.size_.height - 9);
  this.borderRect_.setAttribute('width',
      this.size_.width + Blockly.BlockSvg.SEP_SPACE_X);
};

/**
 * Position a drop-down arrow at the appropriate location at render-time.
 * @param {number} x X position the arrow is being rendered at, in px.
 * @return {number} Amount of space the arrow is taking up, in px.
 */
Blockly.FieldDropdown.prototype.positionArrow = function(x) {
  if (!this.arrow_) {
    return 0;
  }

  var addedWidth = 0;
  if (this.sourceBlock_.RTL) {
    this.arrowX_ = this.arrowSize_ - Blockly.BlockSvg.DROPDOWN_ARROW_PADDING;
    addedWidth = this.arrowSize_ + Blockly.BlockSvg.DROPDOWN_ARROW_PADDING;
  } else {
    this.arrowX_ = x + Blockly.BlockSvg.DROPDOWN_ARROW_PADDING / 2;
    addedWidth = this.arrowSize_ + Blockly.BlockSvg.DROPDOWN_ARROW_PADDING;
  }
  if (this.box_) {
    // Bump positioning to the right for a box-type drop-down.
    this.arrowX_ += Blockly.BlockSvg.BOX_FIELD_PADDING;
  }
  this.arrow_.setAttribute('transform',
    'translate(' + this.arrowX_ + ',' + this.arrowY_ + ')'
  );
  return addedWidth;
};

/**
 * Close the dropdown menu if this input is being deleted.
 */
Blockly.FieldDropdown.prototype.dispose = function() {
  this.selectedItem = null;
  Blockly.WidgetDiv.hideIfOwner(this);
  Blockly.FieldDropdown.superClass_.dispose.call(this);
};<|MERGE_RESOLUTION|>--- conflicted
+++ resolved
@@ -131,7 +131,6 @@
     return;
   }
   // Add dropdown arrow: "option ▾" (LTR) or "▾ אופציה" (RTL)
-<<<<<<< HEAD
   // Positioned on render, after text size is calculated.
   /** @type {Number} */
   this.arrowSize_ = 12;
@@ -145,12 +144,6 @@
   });
   this.arrow_.setAttributeNS('http://www.w3.org/1999/xlink',
       'xlink:href', Blockly.mainWorkspace.options.pathToMedia + 'dropdown-arrow.svg');
-=======
-  this.arrow_ = Blockly.utils.createSvgElement('tspan', {}, null);
-  this.arrow_.appendChild(document.createTextNode(this.sourceBlock_.RTL ?
-      Blockly.FieldDropdown.ARROW_CHAR + ' ' :
-      ' ' + Blockly.FieldDropdown.ARROW_CHAR));
->>>>>>> c0b906f4
 
   Blockly.FieldDropdown.superClass_.init.call(this);
   // If not in a shadow block, draw a box.
@@ -195,11 +188,7 @@
     if (menuItem) {
       thisField.onItemSelected(menu, menuItem);
     }
-<<<<<<< HEAD
-    Blockly.DropDownDiv.hide();
-=======
     Blockly.WidgetDiv.hideIfOwner(thisField);
->>>>>>> c0b906f4
     Blockly.Events.setGroup(false);
   }
 
@@ -452,7 +441,6 @@
 };
 
 /**
-<<<<<<< HEAD
  * Sets the text in this field.  Trigger a rerender of the source block.
  * @param {?string} text New text.
  */
@@ -475,65 +463,7 @@
   if (this.sourceBlock_ && this.sourceBlock_.rendered) {
     this.sourceBlock_.render();
     this.sourceBlock_.bumpNeighbours_();
-=======
- * Draws the border with the correct width.
- * @private
- */
-Blockly.FieldDropdown.prototype.render_ = function() {
-  if (!this.visible_) {
-    this.size_.width = 0;
-    return;
-  }
-  if (this.sourceBlock_ && this.arrow_) {
-    // Update arrow's colour.
-    this.arrow_.style.fill = this.sourceBlock_.getColour();
-  }
-  goog.dom.removeChildren(/** @type {!Element} */ (this.textElement_));
-  goog.dom.removeNode(this.imageElement_);
-  this.imageElement_ = null;
-
-  if (this.imageJson_) {
-    // Image option is selected.
-    this.imageElement_ = Blockly.utils.createSvgElement('image',
-        {'y': 5,
-         'height': this.imageJson_.height + 'px',
-         'width': this.imageJson_.width + 'px'}, this.fieldGroup_);
-    this.imageElement_.setAttributeNS('http://www.w3.org/1999/xlink',
-                                      'xlink:href', this.imageJson_.src);
-    // Insert dropdown arrow.
-    this.textElement_.appendChild(this.arrow_);
-    var arrowWidth = Blockly.Field.getCachedWidth(this.arrow_);
-    this.size_.height = Number(this.imageJson_.height) + 19;
-    this.size_.width = Number(this.imageJson_.width) + arrowWidth;
-    if (this.sourceBlock_.RTL) {
-      this.imageElement_.setAttribute('x', arrowWidth);
-      this.textElement_.setAttribute('x', -1);
-    } else {
-      this.textElement_.setAttribute('text-anchor', 'end');
-      this.textElement_.setAttribute('x', this.size_.width + 1);
-    }
-
-  } else {
-    // Text option is selected.
-    // Replace the text.
-    var textNode = document.createTextNode(this.getDisplayText_());
-    this.textElement_.appendChild(textNode);
-    // Insert dropdown arrow.
-    if (this.sourceBlock_.RTL) {
-      this.textElement_.insertBefore(this.arrow_, this.textElement_.firstChild);
-    } else {
-      this.textElement_.appendChild(this.arrow_);
-    }
-    this.textElement_.setAttribute('text-anchor', 'start');
-    this.textElement_.setAttribute('x', 0);
-
-    this.size_.height = Blockly.BlockSvg.MIN_BLOCK_Y;
-    this.size_.width = Blockly.Field.getCachedWidth(this.textElement_);
->>>>>>> c0b906f4
-  }
-  this.borderRect_.setAttribute('height', this.size_.height - 9);
-  this.borderRect_.setAttribute('width',
-      this.size_.width + Blockly.BlockSvg.SEP_SPACE_X);
+  }
 };
 
 /**
