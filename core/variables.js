--- conflicted
+++ resolved
@@ -127,9 +127,7 @@
 
   xmlList.push(button);
 
-<<<<<<< HEAD
-
-  for (var i = 0; i < variableList.length; i++) {
+  for (var i = 0; i < variableNameList.length; i++) {
     if (Blockly.Blocks['data_variable']) {
       // <block type="data_variable">
       //    <field name="VARIABLE">variablename</field>
@@ -138,7 +136,7 @@
       block.setAttribute('type', 'data_variable');
       block.setAttribute('gap', 8);
 
-      var field = goog.dom.createDom('field', null, variableList[i]);
+      var field = goog.dom.createDom('field', null, variableNameList[i]);
       field.setAttribute('name', 'VARIABLE');
       block.appendChild(field);
 
@@ -163,7 +161,7 @@
       var block = goog.dom.createDom('block');
       block.setAttribute('type', 'data_setvariableto');
       block.setAttribute('gap', 8);
-      block.appendChild(Blockly.Variables.createVariableDom_(variableList[0]));
+      block.appendChild(Blockly.Variables.createVariableDom_(variableNameList[0]));
       block.appendChild(Blockly.Variables.createTextDom_());
       xmlList.push(block);
     }
@@ -181,7 +179,7 @@
       var block = goog.dom.createDom('block');
       block.setAttribute('type', 'data_changevariableby');
       block.setAttribute('gap', 8);
-      block.appendChild(Blockly.Variables.createVariableDom_(variableList[0]));
+      block.appendChild(Blockly.Variables.createVariableDom_(variableNameList[0]));
       block.appendChild(Blockly.Variables.createMathNumberDom_());
       xmlList.push(block);
     }
@@ -194,7 +192,7 @@
       var block = goog.dom.createDom('block');
       block.setAttribute('type', 'data_showvariable');
       block.setAttribute('gap', 8);
-      block.appendChild(Blockly.Variables.createVariableDom_(variableList[0]));
+      block.appendChild(Blockly.Variables.createVariableDom_(variableNameList[0]));
       xmlList.push(block);
     }
     if (Blockly.Blocks['data_hidevariable']) {
@@ -205,47 +203,8 @@
       // </block>
       var block = goog.dom.createDom('block');
       block.setAttribute('type', 'data_hidevariable');
-      block.appendChild(Blockly.Variables.createVariableDom_(variableList[0]));
+      block.appendChild(Blockly.Variables.createVariableDom_(variableNameList[0]));
       xmlList.push(block);
-=======
-  if (variableNameList.length > 0) {
-    if (Blockly.Blocks['variables_set']) {
-      var gap = Blockly.Blocks['math_change'] ? 8 : 24;
-      var blockText = '<xml>' +
-            '<block type="variables_set" gap="' + gap + '">' +
-            '<field name="VAR">' + variableNameList[0] + '</field>' +
-            '</block>' +
-            '</xml>';
-      var block = Blockly.Xml.textToDom(blockText).firstChild;
-      xmlList.push(block);
-    }
-    if (Blockly.Blocks['math_change']) {
-      var gap = Blockly.Blocks['variables_get'] ? 20 : 8;
-      var blockText = '<xml>' +
-          '<block type="math_change" gap="' + gap + '">' +
-          '<field name="VAR">' + variableNameList[0] + '</field>' +
-          '<value name="DELTA">' +
-          '<shadow type="math_number">' +
-          '<field name="NUM">1</field>' +
-          '</shadow>' +
-          '</value>' +
-          '</block>' +
-          '</xml>';
-      var block = Blockly.Xml.textToDom(blockText).firstChild;
-      xmlList.push(block);
-    }
-
-    for (var i = 0; i < variableNameList.length; i++) {
-      if (Blockly.Blocks['variables_get']) {
-        var blockText = '<xml>' +
-            '<block type="variables_get" gap="8">' +
-            '<field name="VAR">' + variableNameList[i] + '</field>' +
-            '</block>' +
-            '</xml>';
-        var block = Blockly.Xml.textToDom(blockText).firstChild;
-        xmlList.push(block);
-      }
->>>>>>> 7a2c01e1
     }
   }
   return xmlList;
