/**
 * @license
 * Visual Blocks Editor
 *
 * Copyright 2012 Google Inc.
 * https://developers.google.com/blockly/
 *
 * Licensed under the Apache License, Version 2.0 (the "License");
 * you may not use this file except in compliance with the License.
 * You may obtain a copy of the License at
 *
 *   http://www.apache.org/licenses/LICENSE-2.0
 *
 * Unless required by applicable law or agreed to in writing, software
 * distributed under the License is distributed on an "AS IS" BASIS,
 * WITHOUT WARRANTIES OR CONDITIONS OF ANY KIND, either express or implied.
 * See the License for the specific language governing permissions and
 * limitations under the License.
 */

/**
 * @fileoverview Field.  Used for editable titles, variables, etc.
 * This is an abstract class that defines the UI on the block.  Actual
 * instances would be Blockly.FieldTextInput, Blockly.FieldDropdown, etc.
 * @author fraser@google.com (Neil Fraser)
 */
'use strict';

goog.provide('Blockly.Field');

goog.require('Blockly.Gesture');

goog.require('goog.asserts');
goog.require('goog.dom');
goog.require('goog.math.Size');
goog.require('goog.style');
goog.require('goog.userAgent');


/**
 * Abstract class for an editable field.
 * @param {string} text The initial content of the field.
 * @param {Function=} opt_validator An optional function that is called
 *     to validate any constraints on what the user entered.  Takes the new
 *     text as an argument and returns either the accepted text, a replacement
 *     text, or null to abort the change.
 * @constructor
 */
Blockly.Field = function(text, opt_validator) {
<<<<<<< HEAD
  this.size_ = new goog.math.Size(
    Blockly.BlockSvg.FIELD_WIDTH,
    Blockly.BlockSvg.FIELD_HEIGHT);
=======
  this.size_ = new goog.math.Size(0, Blockly.BlockSvg.MIN_BLOCK_Y);
>>>>>>> 7a2c01e1
  this.setValue(text);
  this.setValidator(opt_validator);

  /**
   * Maximum characters of text to display before adding an ellipsis.
   * Same for strings and numbers.
   * @type {number}
   */
  this.maxDisplayLength = Blockly.BlockSvg.MAX_DISPLAY_LENGTH;
};

/**
 * Temporary cache of text widths.
 * @type {Object}
 * @private
 */
Blockly.Field.cacheWidths_ = null;

/**
 * Number of current references to cache.
 * @type {number}
 * @private
 */
Blockly.Field.cacheReference_ = 0;


/**
 * Name of field.  Unique within each block.
 * Static labels are usually unnamed.
 * @type {string|undefined}
 */
Blockly.Field.prototype.name = undefined;

/**
 * Visible text to display.
 * @type {string}
 * @private
 */
Blockly.Field.prototype.text_ = '';

/**
 * Block this field is attached to.  Starts as null, then in set in init.
 * @type {Blockly.Block}
 * @private
 */
Blockly.Field.prototype.sourceBlock_ = null;

/**
 * Is the field visible, or hidden due to the block being collapsed?
 * @type {boolean}
 * @private
 */
Blockly.Field.prototype.visible_ = true;

/**
 * Null, or an array of the field's argTypes (for styling).
 * @type {Array}
 * @private
 */
Blockly.Field.prototype.argType_ = null;

/**
 * Validation function called when user edits an editable field.
 * @type {Function}
 * @private
 */
Blockly.Field.prototype.validator_ = null;

/**
 * Non-breaking space.
 * @const
 */
Blockly.Field.NBSP = '\u00A0';

/**
 * Editable fields are saved by the XML renderer, non-editable fields are not.
 */
Blockly.Field.prototype.EDITABLE = true;

/**
 * Attach this field to a block.
 * @param {!Blockly.Block} block The block containing this field.
 */
Blockly.Field.prototype.setSourceBlock = function(block) {
  goog.asserts.assert(!this.sourceBlock_, 'Field already bound to a block.');
  this.sourceBlock_ = block;
};

/**
 * Install this field on a block.
 */
Blockly.Field.prototype.init = function() {
  if (this.fieldGroup_) {
    // Field has already been initialized once.
    return;
  }
  // Build the DOM.
  this.fieldGroup_ = Blockly.utils.createSvgElement('g', {}, null);
  if (!this.visible_) {
    this.fieldGroup_.style.display = 'none';
  }
<<<<<<< HEAD
  // Add an attribute to cassify the type of field.
  if (this.getArgTypes() !== null) {
    if (this.sourceBlock_.isShadow()) {
      this.sourceBlock_.svgGroup_.setAttribute('data-argument-type',
          this.getArgTypes());
    } else {
      // Fields without a shadow wrapper, like square dropdowns.
      this.fieldGroup_.setAttribute('data-argument-type', this.getArgTypes());
    }
  }
  // Adjust X to be flipped for RTL. Position is relative to horizontal start of source block.
  var size = this.getSize();
  var fieldX = (this.sourceBlock_.RTL) ? -size.width / 2 : size.width / 2;
  /** @type {!Element} */
  this.textElement_ = Blockly.utils.createSvgElement('text',
      {'class': 'blocklyText',
       'x': fieldX,
       'y': size.height / 2 + Blockly.BlockSvg.FIELD_TOP_PADDING,
       'dominant-baseline': 'middle',
       'text-anchor': 'middle'},
=======
  this.borderRect_ = Blockly.utils.createSvgElement('rect',
      {'rx': 4,
       'ry': 4,
       'x': -Blockly.BlockSvg.SEP_SPACE_X / 2,
       'y': 0,
       'height': 16}, this.fieldGroup_, this.sourceBlock_.workspace);
  /** @type {!Element} */
  this.textElement_ = Blockly.utils.createSvgElement('text',
      {'class': 'blocklyText', 'y': this.size_.height - 12.5},
>>>>>>> 7a2c01e1
      this.fieldGroup_);

  this.updateEditable();
  this.sourceBlock_.getSvgRoot().appendChild(this.fieldGroup_);
<<<<<<< HEAD
  this.mouseUpWrapper_ =
      Blockly.bindEventWithChecks_(this.getClickTarget_(), 'mouseup', this,
      this.onMouseUp_);
  // Force a render.
  this.render_();
  this.size_.width = 0;
=======
  this.mouseDownWrapper_ =
      Blockly.bindEventWithChecks_(this.fieldGroup_, 'mousedown', this,
      this.onMouseDown_);
  // Force a render.
  this.render_();
>>>>>>> 7a2c01e1
};

/**
 * Initializes the model of the field after it has been installed on a block.
 * No-op by default.
 */
Blockly.Field.prototype.initModel = function() {
};

/**
 * Dispose of all DOM objects belonging to this editable field.
 */
Blockly.Field.prototype.dispose = function() {
  if (this.mouseDownWrapper_) {
    Blockly.unbindEvent_(this.mouseDownWrapper_);
    this.mouseDownWrapper_ = null;
  }
  this.sourceBlock_ = null;
  goog.dom.removeNode(this.fieldGroup_);
  this.fieldGroup_ = null;
  this.textElement_ = null;
  this.validator_ = null;
};

/**
 * Add or remove the UI indicating if this field is editable or not.
 */
Blockly.Field.prototype.updateEditable = function() {
  var group = this.fieldGroup_;
  if (!this.EDITABLE || !group) {
    return;
  }
  if (this.sourceBlock_.isEditable()) {
    Blockly.utils.addClass(group, 'blocklyEditableText');
    Blockly.utils.removeClass(group, 'blocklyNonEditableText');
    this.fieldGroup_.style.cursor = this.CURSOR;
  } else {
    Blockly.utils.addClass(group, 'blocklyNonEditableText');
    Blockly.utils.removeClass(group, 'blocklyEditableText');
    this.fieldGroup_.style.cursor = '';
  }
};

/**
 * Check whether this field is currently editable.  Some fields are never
 * editable (e.g. text labels).  Those fields are not serialized to XML.  Other
 * fields may be editable, and therefore serialized, but may exist on
 * non-editable blocks.
 * @return {boolean} whether this field is editable and on an editable block
 */
Blockly.Field.prototype.isCurrentlyEditable = function() {
  return this.EDITABLE && !!this.sourceBlock_ && this.sourceBlock_.isEditable();
};

/**
 * Gets whether this editable field is visible or not.
 * @return {boolean} True if visible.
 */
Blockly.Field.prototype.isVisible = function() {
  return this.visible_;
};

/**
 * Sets whether this editable field is visible or not.
 * @param {boolean} visible True if visible.
 */
Blockly.Field.prototype.setVisible = function(visible) {
  if (this.visible_ == visible) {
    return;
  }
  this.visible_ = visible;
  var root = this.getSvgRoot();
  if (root) {
    root.style.display = visible ? 'block' : 'none';
    this.render_();
  }
};

/**
 * Adds a string to the field's array of argTypes (used for styling).
 * @param {string} argType New argType.
 */
Blockly.Field.prototype.addArgType = function(argType) {
  if (this.argType_ == null) {
    this.argType_ = [];
  }
  this.argType_.push(argType);
};

/**
 * Gets the field's argTypes joined as a string, or returns null (used for styling).
 * @return {string} argType string, or null.
 */
Blockly.Field.prototype.getArgTypes = function() {
  if (this.argType_ === null || this.argType_.length === 0) {
    return null;
  } else {
    return this.argType_.join(' ');
  }
};

/**
 * Sets a new validation function for editable fields.
 * @param {Function} handler New validation function, or null.
 */
Blockly.Field.prototype.setValidator = function(handler) {
  this.validator_ = handler;
};

/**
 * Gets the validation function for editable fields.
 * @return {Function} Validation function, or null.
 */
Blockly.Field.prototype.getValidator = function() {
  return this.validator_;
};

/**
 * Validates a change.  Does nothing.  Subclasses may override this.
 * @param {string} text The user's text.
 * @return {string} No change needed.
 */
Blockly.Field.prototype.classValidator = function(text) {
  return text;
};

/**
 * Calls the validation function for this field, as well as all the validation
 * function for the field's class and its parents.
 * @param {string} text Proposed text.
 * @return {?string} Revised text, or null if invalid.
 */
Blockly.Field.prototype.callValidator = function(text) {
  var classResult = this.classValidator(text);
  if (classResult === null) {
    // Class validator rejects value.  Game over.
    return null;
  } else if (classResult !== undefined) {
    text = classResult;
  }
  var userValidator = this.getValidator();
  if (userValidator) {
    var userResult = userValidator.call(this, text);
    if (userResult === null) {
      // User validator rejects value.  Game over.
      return null;
    } else if (userResult !== undefined) {
      text = userResult;
    }
  }
  return text;
};

/**
 * Gets the group element for this editable field.
 * Used for measuring the size and for positioning.
 * @return {!Element} The group element.
 */
Blockly.Field.prototype.getSvgRoot = function() {
  return /** @type {!Element} */ (this.fieldGroup_);
};

/**
 * Draws the border with the correct width.
 * Saves the computed width in a property.
 * @private
 */
Blockly.Field.prototype.render_ = function() {
<<<<<<< HEAD
  if (this.visible_ && this.textElement_) {
    // Replace the text.
    goog.dom.removeChildren(/** @type {!Element} */ (this.textElement_));
    var textNode = document.createTextNode(this.getDisplayText_());
    this.textElement_.appendChild(textNode);
    this.updateWidth();

    // Update text centering, based on newly calculated width.
    var centerTextX = (this.size_.width - this.arrowWidth_) / 2;
    if (this.sourceBlock_.RTL) {
      centerTextX += this.arrowWidth_;
    }

    // In a text-editing shadow block's field,
    // if half the text length is not at least center of
    // visible field (FIELD_WIDTH), center it there instead,
    // unless there is a drop-down arrow.
    if (this.sourceBlock_.isShadow() && !this.positionArrow) {
      var minOffset = Blockly.BlockSvg.FIELD_WIDTH / 2;
      if (this.sourceBlock_.RTL) {
        // X position starts at the left edge of the block, in both RTL and LTR.
        // First offset by the width of the block to move to the right edge,
        // and then subtract to move to the same position as LTR.
        var minCenter = this.size_.width - minOffset;
        centerTextX = Math.min(minCenter, centerTextX);
      } else {
        // (width / 2) should exceed Blockly.BlockSvg.FIELD_WIDTH / 2
        // if the text is longer.
        centerTextX = Math.max(minOffset, centerTextX);
      }
    }

    // Apply new text element x position.
    this.textElement_.setAttribute('x', centerTextX);
  }

  // Update any drawn box to the correct width and height.
  if (this.box_) {
    this.box_.setAttribute('width', this.size_.width);
    this.box_.setAttribute('height', this.size_.height);
  }
=======
  if (!this.visible_) {
    this.size_.width = 0;
    return;
  }

  // Replace the text.
  goog.dom.removeChildren(/** @type {!Element} */ (this.textElement_));
  var textNode = document.createTextNode(this.getDisplayText_());
  this.textElement_.appendChild(textNode);

  this.updateWidth();
>>>>>>> 7a2c01e1
};

/**
 * Updates thw width of the field. This calls getCachedWidth which won't cache
 * the approximated width on IE/Edge when `getComputedTextLength` fails. Once
 * it eventually does succeed, the result will be cached.
 **/
Blockly.Field.prototype.updateWidth = function() {
  var width = Blockly.Field.getCachedWidth(this.textElement_);
<<<<<<< HEAD
  // Calculate width of field
  width = Blockly.Field.getCachedWidth(this.textElement_);

  // Add padding to left and right of text.
  if (this.EDITABLE) {
    width += Blockly.BlockSvg.EDITABLE_FIELD_PADDING;
=======
  if (this.borderRect_) {
    this.borderRect_.setAttribute('width',
        width + Blockly.BlockSvg.SEP_SPACE_X);
>>>>>>> 7a2c01e1
  }

  // Adjust width for drop-down arrows.
  this.arrowWidth_ = 0;
  if (this.positionArrow) {
    this.arrowWidth_ = this.positionArrow(width);
    width += this.arrowWidth_;
  }

  // Add padding to any drawn box.
  if (this.box_) {
    width += 2 * Blockly.BlockSvg.BOX_FIELD_PADDING;
  }

  // Set width of the field.
  this.size_.width = width;
};

/**
 * Gets the width of a text element, caching it in the process.
 * @param {!Element} textElement An SVG 'text' element.
 * @return {number} Width of element.
 */
Blockly.Field.getCachedWidth = function(textElement) {
  var key = textElement.textContent + '\n' + textElement.className.baseVal;
  var width;

  // Return the cached width if it exists.
  if (Blockly.Field.cacheWidths_) {
    width = Blockly.Field.cacheWidths_[key];
    if (width) {
      return width;
    }
  }

  // Attempt to compute fetch the width of the SVG text element.
  try {
    width = textElement.getComputedTextLength();
  } catch (e) {
    // MSIE 11 and Edge are known to throw "Unexpected call to method or
    // property access." if the block is hidden. Instead, use an
    // approximation and do not cache the result. At some later point in time
    // when the block is inserted into the visible DOM, this method will be
    // called again and, at that point in time, will not throw an exception.
    return textElement.textContent.length * 8;
  }

  // Cache the computed width and return.
  if (Blockly.Field.cacheWidths_) {
    Blockly.Field.cacheWidths_[key] = width;
  }
  return width;
};

/**
 * Start caching field widths.  Every call to this function MUST also call
 * stopCache.  Caches must not survive between execution threads.
 */
Blockly.Field.startCache = function() {
  Blockly.Field.cacheReference_++;
  if (!Blockly.Field.cacheWidths_) {
    Blockly.Field.cacheWidths_ = {};
  }
};

/**
 * Stop caching field widths.  Unless caching was already on when the
 * corresponding call to startCache was made.
 */
Blockly.Field.stopCache = function() {
  Blockly.Field.cacheReference_--;
  if (!Blockly.Field.cacheReference_) {
    Blockly.Field.cacheWidths_ = null;
  }
};

/**
 * Returns the height and width of the field.
 * @return {!goog.math.Size} Height and width.
 */
Blockly.Field.prototype.getSize = function() {
  if (!this.size_.width) {
    this.render_();
  }
  return this.size_;
};

/**
 * Returns the height and width of the field,
 * accounting for the workspace scaling.
 * @return {!goog.math.Size} Height and width.
 * @private
 */
Blockly.Field.prototype.getScaledBBox_ = function() {
  var size = this.getSize();
  // Create new object, so as to not return an uneditable SVGRect in IE.
  return new goog.math.Size(size.width * this.sourceBlock_.workspace.scale,
                            size.height * this.sourceBlock_.workspace.scale);
};

/**
 * Get the text from this field as displayed on screen.  May differ from getText
 * due to ellipsis, and other formatting.
 * @return {string} Currently displayed text.
 * @private
 */
Blockly.Field.prototype.getDisplayText_ = function() {
  var text = this.text_;
  if (!text) {
    // Prevent the field from disappearing if empty.
    return Blockly.Field.NBSP;
  }
  if (text.length > this.maxDisplayLength) {
    // Truncate displayed string and add an ellipsis ('...').
    text = text.substring(0, this.maxDisplayLength - 2) + '\u2026';
  }
  // Replace whitespace with non-breaking spaces so the text doesn't collapse.
  text = text.replace(/\s/g, Blockly.Field.NBSP);
  if (this.sourceBlock_.RTL) {
    // The SVG is LTR, force text to be RTL.
    text += '\u200F';
  }
  return text;
};

/**
 * Get the text from this field as displayed on screen.  May differ from getText
 * due to ellipsis, and other formatting.
 * @return {string} Currently displayed text.
 * @private
 */
Blockly.Field.prototype.getDisplayText_ = function() {
  var text = this.text_;
  if (!text) {
    // Prevent the field from disappearing if empty.
    return Blockly.Field.NBSP;
  }
  if (text.length > this.maxDisplayLength) {
    // Truncate displayed string and add an ellipsis ('...').
    text = text.substring(0, this.maxDisplayLength - 2) + '\u2026';
  }
  // Replace whitespace with non-breaking spaces so the text doesn't collapse.
  text = text.replace(/\s/g, Blockly.Field.NBSP);
  if (this.sourceBlock_.RTL) {
    // The SVG is LTR, force text to be RTL.
    text += '\u200F';
  }
  return text;
};

/**
 * Get the text from this field.
 * @return {string} Current text.
 */
Blockly.Field.prototype.getText = function() {
  return this.text_;
};

/**
 * Set the text in this field.  Trigger a rerender of the source block.
 * @param {*} newText New text.
 */
Blockly.Field.prototype.setText = function(newText) {
  if (newText === null) {
    // No change if null.
    return;
  }
  newText = String(newText);
  if (newText === this.text_) {
    // No change.
    return;
  }
  this.text_ = newText;
  // Set width to 0 to force a rerender of this field.
  this.size_.width = 0;

  if (this.sourceBlock_ && this.sourceBlock_.rendered) {
    this.sourceBlock_.render();
    this.sourceBlock_.bumpNeighbours_();
  }
};

/**
<<<<<<< HEAD
 * Update the text node of this field to display the current text.
 * @private
 */
Blockly.Field.prototype.updateTextNode_ = function() {
  if (!this.textElement_) {
    // Not rendered yet.
    return;
  }
  var text = this.text_;
  if (text.length > this.maxDisplayLength) {
    // Truncate displayed string and add an ellipsis ('...').
    text = text.substring(0, this.maxDisplayLength - 2) + '\u2026';
    // Add special class for sizing font when truncated
    this.textElement_.setAttribute('class', 'blocklyText blocklyTextTruncated');
  } else {
    this.textElement_.setAttribute('class', 'blocklyText');
  }
  // Empty the text element.
  goog.dom.removeChildren(/** @type {!Element} */ (this.textElement_));
  // Replace whitespace with non-breaking spaces so the text doesn't collapse.
  text = text.replace(/\s/g, Blockly.Field.NBSP);
  if (this.sourceBlock_.RTL && text) {
    // The SVG is LTR, force text to be RTL.
    text += '\u200F';
  }
  if (!text) {
    // Prevent the field from disappearing if empty.
    text = Blockly.Field.NBSP;
  }
  var textNode = document.createTextNode(text);
  this.textElement_.appendChild(textNode);

  // Cached width is obsolete.  Clear it.
  this.size_.width = 0;
};

/**
=======
>>>>>>> 7a2c01e1
 * By default there is no difference between the human-readable text and
 * the language-neutral values.  Subclasses (such as dropdown) may define this.
 * @return {string} Current value.
 */
Blockly.Field.prototype.getValue = function() {
  return this.getText();
};

/**
 * By default there is no difference between the human-readable text and
 * the language-neutral values.  Subclasses (such as dropdown) may define this.
 * @param {string} newValue New value.
 */
Blockly.Field.prototype.setValue = function(newValue) {
  if (newValue === null) {
    // No change if null.
    return;
  }
  var oldValue = this.getValue();
  if (oldValue == newValue) {
    return;
  }
  if (this.sourceBlock_ && Blockly.Events.isEnabled()) {
    Blockly.Events.fire(new Blockly.Events.Change(
        this.sourceBlock_, 'field', this.name, oldValue, newValue));
  }
  this.setText(newValue);
};

/**
 * Handle a mouse down event on a field.
 * @param {!Event} e Mouse down event.
 * @private
 */
<<<<<<< HEAD
Blockly.Field.prototype.onMouseUp_ = function(e) {
  if ((goog.userAgent.IPHONE || goog.userAgent.IPAD) &&
      !goog.userAgent.isVersionOrHigher('537.51.2') &&
      e.layerX !== 0 && e.layerY !== 0) {
    // Old iOS spawns a bogus event on the next touch after a 'prompt()' edit.
    // Unlike the real events, these have a layerX and layerY set.
    return;
  } else if (Blockly.utils.isRightButton(e)) {
    // Right-click.
    return;
  } else if (this.sourceBlock_.workspace.isDragging()) {
    // Drag operation is concluding.  Don't open the editor.
=======
Blockly.Field.prototype.onMouseDown_ = function(e) {
  if (!this.sourceBlock_ || !this.sourceBlock_.workspace) {
>>>>>>> 7a2c01e1
    return;
  }
  var gesture = this.sourceBlock_.workspace.getGesture(e);
  if (gesture) {
    gesture.setStartField(this);
  }
};


/**
 * Change the tooltip text for this field.
 * @param {string|!Element} newTip Text for tooltip or a parent element to
 *     link to for its tooltip.
 * @abstract
 */
Blockly.Field.prototype.setTooltip = function(/*newTip*/) {
  // Non-abstract sub-classes may wish to implement this.  See FieldLabel.
};

/**
 * Select the element to bind the click handler to. When this element is
 * clicked on an editable field, the editor will open.
 *
 * <p>If the block has multiple fields, this is just the group containing the
 * field. If the block has only one field, we handle clicks over the whole
 * block.
 *
 * @return {!Element} Element to bind click handler to.
 * @private
 */
Blockly.Field.prototype.getClickTarget_ = function() {
  var nFields = 0;

  for (var i = 0, input; input = this.sourceBlock_.inputList[i]; i++) {
    nFields += input.fieldRow.length;
  }

  if (nFields <= 1) {
    return this.sourceBlock_.getSvgRoot();
  } else {
    return this.getSvgRoot();
  }
};

/**
 * Return the absolute coordinates of the top-left corner of this field.
 * The origin (0,0) is the top-left corner of the page body.
 * @return {!goog.math.Coordinate} Object with .x and .y properties.
 * @private
 */
Blockly.Field.prototype.getAbsoluteXY_ = function() {
  return goog.style.getPageOffset(this.getClickTarget_());
};<|MERGE_RESOLUTION|>--- conflicted
+++ resolved
@@ -47,13 +47,9 @@
  * @constructor
  */
 Blockly.Field = function(text, opt_validator) {
-<<<<<<< HEAD
   this.size_ = new goog.math.Size(
     Blockly.BlockSvg.FIELD_WIDTH,
     Blockly.BlockSvg.FIELD_HEIGHT);
-=======
-  this.size_ = new goog.math.Size(0, Blockly.BlockSvg.MIN_BLOCK_Y);
->>>>>>> 7a2c01e1
   this.setValue(text);
   this.setValidator(opt_validator);
 
@@ -155,7 +151,6 @@
   if (!this.visible_) {
     this.fieldGroup_.style.display = 'none';
   }
-<<<<<<< HEAD
   // Add an attribute to cassify the type of field.
   if (this.getArgTypes() !== null) {
     if (this.sourceBlock_.isShadow()) {
@@ -176,35 +171,16 @@
        'y': size.height / 2 + Blockly.BlockSvg.FIELD_TOP_PADDING,
        'dominant-baseline': 'middle',
        'text-anchor': 'middle'},
-=======
-  this.borderRect_ = Blockly.utils.createSvgElement('rect',
-      {'rx': 4,
-       'ry': 4,
-       'x': -Blockly.BlockSvg.SEP_SPACE_X / 2,
-       'y': 0,
-       'height': 16}, this.fieldGroup_, this.sourceBlock_.workspace);
-  /** @type {!Element} */
-  this.textElement_ = Blockly.utils.createSvgElement('text',
-      {'class': 'blocklyText', 'y': this.size_.height - 12.5},
->>>>>>> 7a2c01e1
       this.fieldGroup_);
 
   this.updateEditable();
   this.sourceBlock_.getSvgRoot().appendChild(this.fieldGroup_);
-<<<<<<< HEAD
-  this.mouseUpWrapper_ =
-      Blockly.bindEventWithChecks_(this.getClickTarget_(), 'mouseup', this,
-      this.onMouseUp_);
   // Force a render.
   this.render_();
   this.size_.width = 0;
-=======
   this.mouseDownWrapper_ =
       Blockly.bindEventWithChecks_(this.fieldGroup_, 'mousedown', this,
       this.onMouseDown_);
-  // Force a render.
-  this.render_();
->>>>>>> 7a2c01e1
 };
 
 /**
@@ -373,7 +349,6 @@
  * @private
  */
 Blockly.Field.prototype.render_ = function() {
-<<<<<<< HEAD
   if (this.visible_ && this.textElement_) {
     // Replace the text.
     goog.dom.removeChildren(/** @type {!Element} */ (this.textElement_));
@@ -415,19 +390,6 @@
     this.box_.setAttribute('width', this.size_.width);
     this.box_.setAttribute('height', this.size_.height);
   }
-=======
-  if (!this.visible_) {
-    this.size_.width = 0;
-    return;
-  }
-
-  // Replace the text.
-  goog.dom.removeChildren(/** @type {!Element} */ (this.textElement_));
-  var textNode = document.createTextNode(this.getDisplayText_());
-  this.textElement_.appendChild(textNode);
-
-  this.updateWidth();
->>>>>>> 7a2c01e1
 };
 
 /**
@@ -437,18 +399,12 @@
  **/
 Blockly.Field.prototype.updateWidth = function() {
   var width = Blockly.Field.getCachedWidth(this.textElement_);
-<<<<<<< HEAD
   // Calculate width of field
   width = Blockly.Field.getCachedWidth(this.textElement_);
 
   // Add padding to left and right of text.
   if (this.EDITABLE) {
     width += Blockly.BlockSvg.EDITABLE_FIELD_PADDING;
-=======
-  if (this.borderRect_) {
-    this.borderRect_.setAttribute('width',
-        width + Blockly.BlockSvg.SEP_SPACE_X);
->>>>>>> 7a2c01e1
   }
 
   // Adjust width for drop-down arrows.
@@ -632,7 +588,6 @@
 };
 
 /**
-<<<<<<< HEAD
  * Update the text node of this field to display the current text.
  * @private
  */
@@ -670,8 +625,6 @@
 };
 
 /**
-=======
->>>>>>> 7a2c01e1
  * By default there is no difference between the human-readable text and
  * the language-neutral values.  Subclasses (such as dropdown) may define this.
  * @return {string} Current value.
@@ -706,23 +659,8 @@
  * @param {!Event} e Mouse down event.
  * @private
  */
-<<<<<<< HEAD
-Blockly.Field.prototype.onMouseUp_ = function(e) {
-  if ((goog.userAgent.IPHONE || goog.userAgent.IPAD) &&
-      !goog.userAgent.isVersionOrHigher('537.51.2') &&
-      e.layerX !== 0 && e.layerY !== 0) {
-    // Old iOS spawns a bogus event on the next touch after a 'prompt()' edit.
-    // Unlike the real events, these have a layerX and layerY set.
-    return;
-  } else if (Blockly.utils.isRightButton(e)) {
-    // Right-click.
-    return;
-  } else if (this.sourceBlock_.workspace.isDragging()) {
-    // Drag operation is concluding.  Don't open the editor.
-=======
 Blockly.Field.prototype.onMouseDown_ = function(e) {
   if (!this.sourceBlock_ || !this.sourceBlock_.workspace) {
->>>>>>> 7a2c01e1
     return;
   }
   var gesture = this.sourceBlock_.workspace.getGesture(e);
