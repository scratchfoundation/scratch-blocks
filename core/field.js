/**
 * @license
 * Visual Blocks Editor
 *
 * Copyright 2012 Google Inc.
 * https://developers.google.com/blockly/
 *
 * Licensed under the Apache License, Version 2.0 (the "License");
 * you may not use this file except in compliance with the License.
 * You may obtain a copy of the License at
 *
 *   http://www.apache.org/licenses/LICENSE-2.0
 *
 * Unless required by applicable law or agreed to in writing, software
 * distributed under the License is distributed on an "AS IS" BASIS,
 * WITHOUT WARRANTIES OR CONDITIONS OF ANY KIND, either express or implied.
 * See the License for the specific language governing permissions and
 * limitations under the License.
 */

/**
 * @fileoverview Field.  Used for editable titles, variables, etc.
 * This is an abstract class that defines the UI on the block.  Actual
 * instances would be Blockly.FieldTextInput, Blockly.FieldDropdown, etc.
 * @author fraser@google.com (Neil Fraser)
 */
'use strict';

goog.provide('Blockly.Field');

goog.require('goog.asserts');
goog.require('goog.dom');
goog.require('goog.math.Size');
goog.require('goog.style');
goog.require('goog.userAgent');


/**
 * Abstract class for an editable field.
 * @param {string} text The initial content of the field.
 * @param {Function=} opt_validator An optional function that is called
 *     to validate any constraints on what the user entered.  Takes the new
 *     text as an argument and returns either the accepted text, a replacement
 *     text, or null to abort the change.
 * @constructor
 */
Blockly.Field = function(text, opt_validator) {
<<<<<<< HEAD
  this.size_ = new goog.math.Size(
    Blockly.BlockSvg.FIELD_WIDTH,
    Blockly.BlockSvg.FIELD_HEIGHT);
=======
  this.size_ = new goog.math.Size(0, Blockly.BlockSvg.MIN_BLOCK_Y);
>>>>>>> b0264eb5
  this.setValue(text);
  this.setValidator(opt_validator);

  /**
   * Maximum characters of text to display before adding an ellipsis.
   * Same for strings and numbers.
   * @type {number}
   */
  this.maxDisplayLength = Blockly.BlockSvg.MAX_DISPLAY_LENGTH;
};

/**
 * Temporary cache of text widths.
 * @type {Object}
 * @private
 */
Blockly.Field.cacheWidths_ = null;

/**
 * Number of current references to cache.
 * @type {number}
 * @private
 */
Blockly.Field.cacheReference_ = 0;


/**
 * Name of field.  Unique within each block.
 * Static labels are usually unnamed.
 * @type {string|undefined}
 */
Blockly.Field.prototype.name = undefined;

/**
 * Visible text to display.
 * @type {string}
 * @private
 */
Blockly.Field.prototype.text_ = '';

/**
 * Block this field is attached to.  Starts as null, then in set in init.
 * @type {Blockly.Block}
 * @private
 */
Blockly.Field.prototype.sourceBlock_ = null;

/**
 * Is the field visible, or hidden due to the block being collapsed?
 * @type {boolean}
 * @private
 */
Blockly.Field.prototype.visible_ = true;

/**
 * Null, or an array of the field's argTypes (for styling).
 * @type {Array}
 * @private
 */
Blockly.Field.prototype.argType_ = null;

/**
 * Validation function called when user edits an editable field.
 * @type {Function}
 * @private
 */
Blockly.Field.prototype.validator_ = null;

/**
 * Non-breaking space.
 * @const
 */
Blockly.Field.NBSP = '\u00A0';

/**
 * Editable fields are saved by the XML renderer, non-editable fields are not.
 */
Blockly.Field.prototype.EDITABLE = true;

/**
 * Attach this field to a block.
 * @param {!Blockly.Block} block The block containing this field.
 */
Blockly.Field.prototype.setSourceBlock = function(block) {
  goog.asserts.assert(!this.sourceBlock_, 'Field already bound to a block.');
  this.sourceBlock_ = block;
};

/**
 * Install this field on a block.
 */
Blockly.Field.prototype.init = function() {
  if (this.fieldGroup_) {
    // Field has already been initialized once.
    return;
  }
  // Build the DOM.
  this.fieldGroup_ = Blockly.utils.createSvgElement('g', {}, null);
  if (!this.visible_) {
    this.fieldGroup_.style.display = 'none';
  }
<<<<<<< HEAD
  // Add an attribute to cassify the type of field.
  if (this.getArgTypes() !== null) {
    if (this.sourceBlock_.isShadow()) {
      this.sourceBlock_.svgGroup_.setAttribute('data-argument-type',
          this.getArgTypes());
    } else {
      // Fields without a shadow wrapper, like square dropdowns.
      this.fieldGroup_.setAttribute('data-argument-type', this.getArgTypes());
    }
  }
  // Adjust X to be flipped for RTL. Position is relative to horizontal start of source block.
  var size = this.getSize();
  var fieldX = (this.sourceBlock_.RTL) ? -size.width / 2 : size.width / 2;
  /** @type {!Element} */
  this.textElement_ = Blockly.utils.createSvgElement('text',
      {'class': 'blocklyText',
       'x': fieldX,
       'y': size.height / 2 + Blockly.BlockSvg.FIELD_TOP_PADDING,
       'dominant-baseline': 'middle',
       'text-anchor': 'middle'},
=======
  this.borderRect_ = Blockly.utils.createSvgElement('rect',
      {'rx': 4,
       'ry': 4,
       'x': -Blockly.BlockSvg.SEP_SPACE_X / 2,
       'y': 0,
       'height': 16}, this.fieldGroup_, this.sourceBlock_.workspace);
  /** @type {!Element} */
  this.textElement_ = Blockly.utils.createSvgElement('text',
      {'class': 'blocklyText', 'y': this.size_.height - 12.5},
>>>>>>> b0264eb5
      this.fieldGroup_);

  this.updateEditable();
  this.sourceBlock_.getSvgRoot().appendChild(this.fieldGroup_);
  this.mouseUpWrapper_ =
      Blockly.bindEventWithChecks_(this.getClickTarget_(), 'mouseup', this,
      this.onMouseUp_);
  // Force a render.
  this.render_();
<<<<<<< HEAD
  this.size_.width = 0;
=======
>>>>>>> b0264eb5
};

/**
 * Dispose of all DOM objects belonging to this editable field.
 */
Blockly.Field.prototype.dispose = function() {
  if (this.mouseUpWrapper_) {
    Blockly.unbindEvent_(this.mouseUpWrapper_);
    this.mouseUpWrapper_ = null;
  }
  this.sourceBlock_ = null;
  goog.dom.removeNode(this.fieldGroup_);
  this.fieldGroup_ = null;
  this.textElement_ = null;
  this.validator_ = null;
};

/**
 * Add or remove the UI indicating if this field is editable or not.
 */
Blockly.Field.prototype.updateEditable = function() {
  var group = this.fieldGroup_;
  if (!this.EDITABLE || !group) {
    return;
  }
  if (this.sourceBlock_.isEditable()) {
    Blockly.utils.addClass(group, 'blocklyEditableText');
    Blockly.utils.removeClass(group, 'blocklyNonEditableText');
    this.fieldGroup_.style.cursor = this.CURSOR;
  } else {
    Blockly.utils.addClass(group, 'blocklyNonEditableText');
    Blockly.utils.removeClass(group, 'blocklyEditableText');
    this.fieldGroup_.style.cursor = '';
  }
};

/**
 * Check whether this field is currently editable.  Some fields are never
 * editable (e.g. text labels).  Those fields are not serialized to XML.  Other
 * fields may be editable, and therefore serialized, but may exist on
 * non-editable blocks.
 * @return {boolean} whether this field is editable and on an editable block
 */
Blockly.Field.prototype.isCurrentlyEditable = function() {
  return this.EDITABLE && !!this.sourceBlock_ && this.sourceBlock_.isEditable();
};

/**
 * Gets whether this editable field is visible or not.
 * @return {boolean} True if visible.
 */
Blockly.Field.prototype.isVisible = function() {
  return this.visible_;
};

/**
 * Sets whether this editable field is visible or not.
 * @param {boolean} visible True if visible.
 */
Blockly.Field.prototype.setVisible = function(visible) {
  if (this.visible_ == visible) {
    return;
  }
  this.visible_ = visible;
  var root = this.getSvgRoot();
  if (root) {
    root.style.display = visible ? 'block' : 'none';
    this.render_();
  }
};

/**
 * Adds a string to the field's array of argTypes (used for styling).
 * @param {string} argType New argType.
 */
Blockly.Field.prototype.addArgType = function(argType) {
  if (this.argType_ == null) {
    this.argType_ = [];
  }
  this.argType_.push(argType);
};

/**
 * Gets the field's argTypes joined as a string, or returns null (used for styling).
 * @return {string} argType string, or null.
 */
Blockly.Field.prototype.getArgTypes = function() {
  if (this.argType_ === null || this.argType_.length === 0) {
    return null;
  } else {
    return this.argType_.join(' ');
  }
};

/**
 * Sets a new validation function for editable fields.
 * @param {Function} handler New validation function, or null.
 */
Blockly.Field.prototype.setValidator = function(handler) {
  this.validator_ = handler;
};

/**
 * Gets the validation function for editable fields.
 * @return {Function} Validation function, or null.
 */
Blockly.Field.prototype.getValidator = function() {
  return this.validator_;
};

/**
 * Validates a change.  Does nothing.  Subclasses may override this.
 * @param {string} text The user's text.
 * @return {string} No change needed.
 */
Blockly.Field.prototype.classValidator = function(text) {
  return text;
};

/**
 * Calls the validation function for this field, as well as all the validation
 * function for the field's class and its parents.
 * @param {string} text Proposed text.
 * @return {?string} Revised text, or null if invalid.
 */
Blockly.Field.prototype.callValidator = function(text) {
  var classResult = this.classValidator(text);
  if (classResult === null) {
    // Class validator rejects value.  Game over.
    return null;
  } else if (classResult !== undefined) {
    text = classResult;
  }
  var userValidator = this.getValidator();
  if (userValidator) {
    var userResult = userValidator.call(this, text);
    if (userResult === null) {
      // User validator rejects value.  Game over.
      return null;
    } else if (userResult !== undefined) {
      text = userResult;
    }
  }
  return text;
};

/**
 * Gets the group element for this editable field.
 * Used for measuring the size and for positioning.
 * @return {!Element} The group element.
 */
Blockly.Field.prototype.getSvgRoot = function() {
  return /** @type {!Element} */ (this.fieldGroup_);
};

/**
 * Draws the border with the correct width.
 * Saves the computed width in a property.
 * @private
 */
Blockly.Field.prototype.render_ = function() {
<<<<<<< HEAD
  var width = 0;

  if (this.visible_ && this.textElement_) {
    // Replace the text.
    goog.dom.removeChildren(/** @type {!Element} */ (this.textElement_));
    var textNode = document.createTextNode(this.getDisplayText_());
    this.textElement_.appendChild(textNode);

    // Calculate width of field
    width = Blockly.Field.getCachedWidth(this.textElement_);

    // Add padding to left and right of text.
    if (this.EDITABLE) {
      width += Blockly.BlockSvg.EDITABLE_FIELD_PADDING;
    }

    // Adjust width for drop-down arrows.
    var arrowWidth = 0;
    if (this.positionArrow) {
      arrowWidth = this.positionArrow(width);
      width += arrowWidth;
    }

    // Add padding to any drawn box.
    if (this.box_) {
      width += 2 * Blockly.BlockSvg.BOX_FIELD_PADDING;
    }

    // Update text centering, based on newly calculated width.
    var centerTextX = (width - arrowWidth) / 2;
    if (this.sourceBlock_.RTL) {
      centerTextX += arrowWidth;
    }

    // In a text-editing shadow block's field,
    // if half the text length is not at least center of
    // visible field (FIELD_WIDTH), center it there instead,
    // unless there is a drop-down arrow.
    if (this.sourceBlock_.isShadow() && !this.positionArrow) {
      var minOffset = Blockly.BlockSvg.FIELD_WIDTH / 2;
      if (this.sourceBlock_.RTL) {
        // X position starts at the left edge of the block, in both RTL and LTR.
        // First offset by the width of the block to move to the right edge,
        // and then subtract to move to the same position as LTR.
        var minCenter = width - minOffset;
        centerTextX = Math.min(minCenter, centerTextX);
      } else {
        // (width / 2) should exceed Blockly.BlockSvg.FIELD_WIDTH / 2
        // if the text is longer.
        centerTextX = Math.max(minOffset, centerTextX);
      }
    }

    // Apply new text element x position.
    this.textElement_.setAttribute('x', centerTextX);
=======
  if (!this.visible_) {
    this.size_.width = 0;
    return;
  }

  // Replace the text.
  goog.dom.removeChildren(/** @type {!Element} */ (this.textElement_));
  var textNode = document.createTextNode(this.getDisplayText_());
  this.textElement_.appendChild(textNode);

  this.updateWidth();
};

/**
 * Updates thw width of the field. This calls getCachedWidth which won't cache
 * the approximated width on IE/Edge when `getComputedTextLength` fails. Once
 * it eventually does succeed, the result will be cached.
 **/
Blockly.Field.prototype.updateWidth = function() {
  var width = Blockly.Field.getCachedWidth(this.textElement_);
  if (this.borderRect_) {
    this.borderRect_.setAttribute('width',
        width + Blockly.BlockSvg.SEP_SPACE_X);
>>>>>>> b0264eb5
  }

  // Set width of the field.
  this.size_.width = width;

  // Update any drawn box to the correct width and height.
  if (this.box_) {
    this.box_.setAttribute('width', this.size_.width);
    this.box_.setAttribute('height', this.size_.height);
  }
};

/**
 * Gets the width of a text element, caching it in the process.
 * @param {!Element} textElement An SVG 'text' element.
 * @return {number} Width of element.
 */
Blockly.Field.getCachedWidth = function(textElement) {
  var key = textElement.textContent + '\n' + textElement.className.baseVal;
  if (Blockly.Field.cacheWidths_ && Blockly.Field.cacheWidths_[key]) {
    var width = Blockly.Field.cacheWidths_[key];
  } else {
    try {
      var width = textElement.getComputedTextLength();
    } catch (e) {
      // MSIE 11 is known to throw "Unexpected call to method or property
      // access." if Blockly is hidden.
      var width = textElement.textContent.length * 8;
    }

    if (Blockly.Field.cacheWidths_) {
      Blockly.Field.cacheWidths_[key] = width;
    }
  }
  return width;
};

/**
 * Gets the width of a text element, caching it in the process.
 * @param {!Element} textElement An SVG 'text' element.
 * @return {number} Width of element.
 */
Blockly.Field.getCachedWidth = function(textElement) {
  var key = textElement.textContent + '\n' + textElement.className.baseVal;
  var width;

  // Return the cached width if it exists.
  if (Blockly.Field.cacheWidths_) {
    width = Blockly.Field.cacheWidths_[key];
    if (width) {
      return width;
    }
  }

  // Attempt to compute fetch the width of the SVG text element.
  try {
    width = textElement.getComputedTextLength();
  } catch (e) {
    // MSIE 11 and Edge are known to throw "Unexpected call to method or
    // property access." if the block is hidden. Instead, use an
    // approximation and do not cache the result. At some later point in time
    // when the block is inserted into the visible DOM, this method will be
    // called again and, at that point in time, will not throw an exception.
    return textElement.textContent.length * 8;
  }

  // Cache the computed width and return.
  if (Blockly.Field.cacheWidths_) {
    Blockly.Field.cacheWidths_[key] = width;
  }
  return width;
};

/**
 * Start caching field widths.  Every call to this function MUST also call
 * stopCache.  Caches must not survive between execution threads.
 */
Blockly.Field.startCache = function() {
  Blockly.Field.cacheReference_++;
  if (!Blockly.Field.cacheWidths_) {
    Blockly.Field.cacheWidths_ = {};
  }
};

/**
 * Stop caching field widths.  Unless caching was already on when the
 * corresponding call to startCache was made.
 */
Blockly.Field.stopCache = function() {
  Blockly.Field.cacheReference_--;
  if (!Blockly.Field.cacheReference_) {
    Blockly.Field.cacheWidths_ = null;
  }
};

/**
 * Returns the height and width of the field.
 * @return {!goog.math.Size} Height and width.
 */
Blockly.Field.prototype.getSize = function() {
  if (!this.size_.width) {
    this.render_();
  }
  return this.size_;
};

/**
 * Returns the height and width of the field,
 * accounting for the workspace scaling.
 * @return {!goog.math.Size} Height and width.
 * @private
 */
Blockly.Field.prototype.getScaledBBox_ = function() {
  var size = this.getSize();
  // Create new object, so as to not return an uneditable SVGRect in IE.
  return new goog.math.Size(size.width * this.sourceBlock_.workspace.scale,
                            size.height * this.sourceBlock_.workspace.scale);
};

/**
 * Get the text from this field as displayed on screen.  May differ from getText
 * due to ellipsis, and other formatting.
 * @return {string} Currently displayed text.
 * @private
 */
Blockly.Field.prototype.getDisplayText_ = function() {
  var text = this.text_;
  if (!text) {
    // Prevent the field from disappearing if empty.
    return Blockly.Field.NBSP;
  }
  if (text.length > this.maxDisplayLength) {
    // Truncate displayed string and add an ellipsis ('...').
    text = text.substring(0, this.maxDisplayLength - 2) + '\u2026';
  }
  // Replace whitespace with non-breaking spaces so the text doesn't collapse.
  text = text.replace(/\s/g, Blockly.Field.NBSP);
  if (this.sourceBlock_.RTL) {
    // The SVG is LTR, force text to be RTL.
    text += '\u200F';
  }
  return text;
};

/**
 * Get the text from this field as displayed on screen.  May differ from getText
 * due to ellipsis, and other formatting.
 * @return {string} Currently displayed text.
 * @private
 */
Blockly.Field.prototype.getDisplayText_ = function() {
  var text = this.text_;
  if (!text) {
    // Prevent the field from disappearing if empty.
    return Blockly.Field.NBSP;
  }
  if (text.length > this.maxDisplayLength) {
    // Truncate displayed string and add an ellipsis ('...').
    text = text.substring(0, this.maxDisplayLength - 2) + '\u2026';
  }
  // Replace whitespace with non-breaking spaces so the text doesn't collapse.
  text = text.replace(/\s/g, Blockly.Field.NBSP);
  if (this.sourceBlock_.RTL) {
    // The SVG is LTR, force text to be RTL.
    text += '\u200F';
  }
  return text;
};

/**
 * Get the text from this field.
 * @return {string} Current text.
 */
Blockly.Field.prototype.getText = function() {
  return this.text_;
};

/**
 * Set the text in this field.  Trigger a rerender of the source block.
 * @param {*} newText New text.
 */
Blockly.Field.prototype.setText = function(newText) {
  if (newText === null) {
    // No change if null.
    return;
  }
  newText = String(newText);
  if (newText === this.text_) {
    // No change.
    return;
  }
  this.text_ = newText;
  // Set width to 0 to force a rerender of this field.
  this.size_.width = 0;
<<<<<<< HEAD
=======

>>>>>>> b0264eb5
  if (this.sourceBlock_ && this.sourceBlock_.rendered) {
    this.sourceBlock_.render();
    this.sourceBlock_.bumpNeighbours_();
  }
};

/**
<<<<<<< HEAD
 * Update the text node of this field to display the current text.
 * @private
 */
Blockly.Field.prototype.updateTextNode_ = function() {
  if (!this.textElement_) {
    // Not rendered yet.
    return;
  }
  var text = this.text_;
  if (text.length > this.maxDisplayLength) {
    // Truncate displayed string and add an ellipsis ('...').
    text = text.substring(0, this.maxDisplayLength - 2) + '\u2026';
    // Add special class for sizing font when truncated
    this.textElement_.setAttribute('class', 'blocklyText blocklyTextTruncated');
  } else {
    this.textElement_.setAttribute('class', 'blocklyText');
  }
  // Empty the text element.
  goog.dom.removeChildren(/** @type {!Element} */ (this.textElement_));
  // Replace whitespace with non-breaking spaces so the text doesn't collapse.
  text = text.replace(/\s/g, Blockly.Field.NBSP);
  if (this.sourceBlock_.RTL && text) {
    // The SVG is LTR, force text to be RTL.
    text += '\u200F';
  }
  if (!text) {
    // Prevent the field from disappearing if empty.
    text = Blockly.Field.NBSP;
  }
  var textNode = document.createTextNode(text);
  this.textElement_.appendChild(textNode);

  // Cached width is obsolete.  Clear it.
  this.size_.width = 0;
};

/**
=======
>>>>>>> b0264eb5
 * By default there is no difference between the human-readable text and
 * the language-neutral values.  Subclasses (such as dropdown) may define this.
 * @return {string} Current value.
 */
Blockly.Field.prototype.getValue = function() {
  return this.getText();
};

/**
 * By default there is no difference between the human-readable text and
 * the language-neutral values.  Subclasses (such as dropdown) may define this.
 * @param {string} newValue New value.
 */
Blockly.Field.prototype.setValue = function(newValue) {
  if (newValue === null) {
    // No change if null.
    return;
  }
  var oldValue = this.getValue();
  if (oldValue == newValue) {
    return;
  }
  if (this.sourceBlock_ && Blockly.Events.isEnabled()) {
    Blockly.Events.fire(new Blockly.Events.Change(
        this.sourceBlock_, 'field', this.name, oldValue, newValue));
  }
  this.setText(newValue);
};

/**
 * Handle a mouse up event on an editable field.
 * @param {!Event} e Mouse up event.
 * @private
 */
Blockly.Field.prototype.onMouseUp_ = function(e) {
  if ((goog.userAgent.IPHONE || goog.userAgent.IPAD) &&
      !goog.userAgent.isVersionOrHigher('537.51.2') &&
      e.layerX !== 0 && e.layerY !== 0) {
    // Old iOS spawns a bogus event on the next touch after a 'prompt()' edit.
    // Unlike the real events, these have a layerX and layerY set.
    return;
  } else if (Blockly.utils.isRightButton(e)) {
    // Right-click.
    return;
  } else if (this.sourceBlock_.workspace.isDragging()) {
    // Drag operation is concluding.  Don't open the editor.
    return;
  } else if (this.sourceBlock_.isEditable()) {
    // Non-abstract sub-classes must define a showEditor_ method.
    this.showEditor_();
    // The field is handling the touch, but we also want the blockSvg onMouseUp
    // handler to fire, so we will leave the touch identifier as it is.
    // The next onMouseUp is responsible for nulling it out.
  }
};

/**
 * Change the tooltip text for this field.
 * @param {string|!Element} newTip Text for tooltip or a parent element to
 *     link to for its tooltip.
 * @abstract
 */
Blockly.Field.prototype.setTooltip = function(/*newTip*/) {
  // Non-abstract sub-classes may wish to implement this.  See FieldLabel.
};

/**
 * Select the element to bind the click handler to. When this element is
 * clicked on an editable field, the editor will open.
 *
 * <p>If the block has multiple fields, this is just the group containing the
 * field. If the block has only one field, we handle clicks over the whole
 * block.
 *
 * @return {!Element} Element to bind click handler to.
 * @private
 */
Blockly.Field.prototype.getClickTarget_ = function() {
  var nFields = 0;

  for (var i = 0, input; input = this.sourceBlock_.inputList[i]; i++) {
    nFields += input.fieldRow.length;
  }

  if (nFields <= 1) {
    return this.sourceBlock_.getSvgRoot();
  } else {
    return this.getSvgRoot();
  }
};

/**
 * Return the absolute coordinates of the top-left corner of this field.
 * The origin (0,0) is the top-left corner of the page body.
 * @return {!goog.math.Coordinate} Object with .x and .y properties.
 * @private
 */
Blockly.Field.prototype.getAbsoluteXY_ = function() {
  return goog.style.getPageOffset(this.getClickTarget_());
};<|MERGE_RESOLUTION|>--- conflicted
+++ resolved
@@ -45,13 +45,9 @@
  * @constructor
  */
 Blockly.Field = function(text, opt_validator) {
-<<<<<<< HEAD
   this.size_ = new goog.math.Size(
     Blockly.BlockSvg.FIELD_WIDTH,
     Blockly.BlockSvg.FIELD_HEIGHT);
-=======
-  this.size_ = new goog.math.Size(0, Blockly.BlockSvg.MIN_BLOCK_Y);
->>>>>>> b0264eb5
   this.setValue(text);
   this.setValidator(opt_validator);
 
@@ -153,7 +149,6 @@
   if (!this.visible_) {
     this.fieldGroup_.style.display = 'none';
   }
-<<<<<<< HEAD
   // Add an attribute to cassify the type of field.
   if (this.getArgTypes() !== null) {
     if (this.sourceBlock_.isShadow()) {
@@ -174,17 +169,6 @@
        'y': size.height / 2 + Blockly.BlockSvg.FIELD_TOP_PADDING,
        'dominant-baseline': 'middle',
        'text-anchor': 'middle'},
-=======
-  this.borderRect_ = Blockly.utils.createSvgElement('rect',
-      {'rx': 4,
-       'ry': 4,
-       'x': -Blockly.BlockSvg.SEP_SPACE_X / 2,
-       'y': 0,
-       'height': 16}, this.fieldGroup_, this.sourceBlock_.workspace);
-  /** @type {!Element} */
-  this.textElement_ = Blockly.utils.createSvgElement('text',
-      {'class': 'blocklyText', 'y': this.size_.height - 12.5},
->>>>>>> b0264eb5
       this.fieldGroup_);
 
   this.updateEditable();
@@ -194,10 +178,7 @@
       this.onMouseUp_);
   // Force a render.
   this.render_();
-<<<<<<< HEAD
   this.size_.width = 0;
-=======
->>>>>>> b0264eb5
 };
 
 /**
@@ -359,7 +340,6 @@
  * @private
  */
 Blockly.Field.prototype.render_ = function() {
-<<<<<<< HEAD
   var width = 0;
 
   if (this.visible_ && this.textElement_) {
@@ -367,29 +347,10 @@
     goog.dom.removeChildren(/** @type {!Element} */ (this.textElement_));
     var textNode = document.createTextNode(this.getDisplayText_());
     this.textElement_.appendChild(textNode);
-
-    // Calculate width of field
-    width = Blockly.Field.getCachedWidth(this.textElement_);
-
-    // Add padding to left and right of text.
-    if (this.EDITABLE) {
-      width += Blockly.BlockSvg.EDITABLE_FIELD_PADDING;
-    }
-
-    // Adjust width for drop-down arrows.
-    var arrowWidth = 0;
-    if (this.positionArrow) {
-      arrowWidth = this.positionArrow(width);
-      width += arrowWidth;
-    }
-
-    // Add padding to any drawn box.
-    if (this.box_) {
-      width += 2 * Blockly.BlockSvg.BOX_FIELD_PADDING;
-    }
+    this.updateWidth();
 
     // Update text centering, based on newly calculated width.
-    var centerTextX = (width - arrowWidth) / 2;
+    var centerTextX = (this.size_.width - arrowWidth) / 2;
     if (this.sourceBlock_.RTL) {
       centerTextX += arrowWidth;
     }
@@ -415,18 +376,13 @@
 
     // Apply new text element x position.
     this.textElement_.setAttribute('x', centerTextX);
-=======
-  if (!this.visible_) {
-    this.size_.width = 0;
-    return;
-  }
-
-  // Replace the text.
-  goog.dom.removeChildren(/** @type {!Element} */ (this.textElement_));
-  var textNode = document.createTextNode(this.getDisplayText_());
-  this.textElement_.appendChild(textNode);
-
-  this.updateWidth();
+  }
+
+  // Update any drawn box to the correct width and height.
+  if (this.box_) {
+    this.box_.setAttribute('width', this.size_.width);
+    this.box_.setAttribute('height', this.size_.height);
+  }
 };
 
 /**
@@ -436,45 +392,28 @@
  **/
 Blockly.Field.prototype.updateWidth = function() {
   var width = Blockly.Field.getCachedWidth(this.textElement_);
-  if (this.borderRect_) {
-    this.borderRect_.setAttribute('width',
-        width + Blockly.BlockSvg.SEP_SPACE_X);
->>>>>>> b0264eb5
+  // Calculate width of field
+  width = Blockly.Field.getCachedWidth(this.textElement_);
+
+  // Add padding to left and right of text.
+  if (this.EDITABLE) {
+    width += Blockly.BlockSvg.EDITABLE_FIELD_PADDING;
+  }
+
+  // Adjust width for drop-down arrows.
+  var arrowWidth = 0;
+  if (this.positionArrow) {
+    arrowWidth = this.positionArrow(width);
+    width += arrowWidth;
+  }
+
+  // Add padding to any drawn box.
+  if (this.box_) {
+    width += 2 * Blockly.BlockSvg.BOX_FIELD_PADDING;
   }
 
   // Set width of the field.
   this.size_.width = width;
-
-  // Update any drawn box to the correct width and height.
-  if (this.box_) {
-    this.box_.setAttribute('width', this.size_.width);
-    this.box_.setAttribute('height', this.size_.height);
-  }
-};
-
-/**
- * Gets the width of a text element, caching it in the process.
- * @param {!Element} textElement An SVG 'text' element.
- * @return {number} Width of element.
- */
-Blockly.Field.getCachedWidth = function(textElement) {
-  var key = textElement.textContent + '\n' + textElement.className.baseVal;
-  if (Blockly.Field.cacheWidths_ && Blockly.Field.cacheWidths_[key]) {
-    var width = Blockly.Field.cacheWidths_[key];
-  } else {
-    try {
-      var width = textElement.getComputedTextLength();
-    } catch (e) {
-      // MSIE 11 is known to throw "Unexpected call to method or property
-      // access." if Blockly is hidden.
-      var width = textElement.textContent.length * 8;
-    }
-
-    if (Blockly.Field.cacheWidths_) {
-      Blockly.Field.cacheWidths_[key] = width;
-    }
-  }
-  return width;
 };
 
 /**
@@ -634,10 +573,6 @@
   this.text_ = newText;
   // Set width to 0 to force a rerender of this field.
   this.size_.width = 0;
-<<<<<<< HEAD
-=======
-
->>>>>>> b0264eb5
   if (this.sourceBlock_ && this.sourceBlock_.rendered) {
     this.sourceBlock_.render();
     this.sourceBlock_.bumpNeighbours_();
@@ -645,7 +580,6 @@
 };
 
 /**
-<<<<<<< HEAD
  * Update the text node of this field to display the current text.
  * @private
  */
@@ -683,8 +617,6 @@
 };
 
 /**
-=======
->>>>>>> b0264eb5
  * By default there is no difference between the human-readable text and
  * the language-neutral values.  Subclasses (such as dropdown) may define this.
  * @return {string} Current value.
