/**
 * @license
 * Visual Blocks Editor
 *
 * Copyright 2011 Google Inc.
 * https://developers.google.com/blockly/
 *
 * Licensed under the Apache License, Version 2.0 (the "License");
 * you may not use this file except in compliance with the License.
 * You may obtain a copy of the License at
 *
 *   http://www.apache.org/licenses/LICENSE-2.0
 *
 * Unless required by applicable law or agreed to in writing, software
 * distributed under the License is distributed on an "AS IS" BASIS,
 * WITHOUT WARRANTIES OR CONDITIONS OF ANY KIND, either express or implied.
 * See the License for the specific language governing permissions and
 * limitations under the License.
 */

/**
 * @fileoverview Core JavaScript library for Blockly.
 * @author fraser@google.com (Neil Fraser)
 */
'use strict';

/**
 * The top level namespace used to access the Blockly library.
 * @namespace Blockly
 **/
goog.provide('Blockly');

goog.require('Blockly.BlockSvg.render');
goog.require('Blockly.DropDownDiv');
goog.require('Blockly.Events');
goog.require('Blockly.FieldAngle');
goog.require('Blockly.FieldCheckbox');
goog.require('Blockly.FieldColour');
// Date picker commented out since it increases footprint by 60%.
// Add it only if you need it.
//goog.require('Blockly.FieldDate');
goog.require('Blockly.FieldDropdown');
goog.require('Blockly.FieldIconMenu');
goog.require('Blockly.FieldImage');
goog.require('Blockly.FieldTextInput');
goog.require('Blockly.FieldTextDropdown');
goog.require('Blockly.FieldNumber');
goog.require('Blockly.FieldNumberDropdown');
goog.require('Blockly.FieldVariable');
goog.require('Blockly.Generator');
goog.require('Blockly.Msg');
goog.require('Blockly.Procedures');
goog.require('Blockly.Toolbox');
goog.require('Blockly.Touch');
goog.require('Blockly.WidgetDiv');
goog.require('Blockly.WorkspaceSvg');
goog.require('Blockly.constants');
goog.require('Blockly.inject');
goog.require('Blockly.utils');
goog.require('goog.color');
goog.require('goog.userAgent');


// Turn off debugging when compiled.
/* eslint-disable no-unused-vars */
var CLOSURE_DEFINES = {'goog.DEBUG': false};
/* eslint-enable no-unused-vars */

/**
 * The main workspace most recently used.
 * Set by Blockly.WorkspaceSvg.prototype.markFocused
 * @type {Blockly.Workspace}
 */
Blockly.mainWorkspace = null;

/**
 * Currently selected block.
 * @type {Blockly.Block}
 */
Blockly.selected = null;

/**
 * All of the connections on blocks that are currently being dragged.
 * @type {!Array.<!Blockly.Connection>}
 * @private
 */
Blockly.draggingConnections_ = [];

/**
 * Connection on the insertion marker block that matches
 * Blockly.localConnection_ on the dragged block.
 * @type {Blockly.Connection}
 * @private
 */
Blockly.insertionMarkerConnection_ = null;

/**
 * Grayed-out block that indicates to the user what will happen if they release
 * a drag immediately.
 * @type {Blockly.Block}
 * @private
 */
Blockly.insertionMarker_ = null;

/**
 * The block that will be replaced if the drag is released immediately.  Should
 * be visually highlighted to indicate this to the user.
 * @type {Blockly.Block}
 * @private
 */
Blockly.replacementMarker_ = null;

/**
 * Connection that was bumped out of the way by an insertion marker, and may
 * need to be put back as the drag continues.
 * @type {Blockly.Connection}
 * @private
 */
Blockly.bumpedConnection_ = null;

/**
 * Contents of the local clipboard.
 * @type {Element}
 * @private
 */
Blockly.clipboardXml_ = null;

/**
 * Source of the local clipboard.
 * @type {Blockly.WorkspaceSvg}
 * @private
 */
Blockly.clipboardSource_ = null;

/**
 * Cached value for whether 3D is supported.
 * @type {!boolean}
 * @private
 */
<<<<<<< HEAD
Blockly.dragMode_ = Blockly.DRAG_NONE;

/**
 * Cached value for whether 3D is supported.
 * @type {!boolean}
 * @private
 */
=======
>>>>>>> 7a2c01e1
Blockly.cache3dSupported_ = null;

/**
 * Convert a hue (HSV model) into an RGB hex triplet.
 * @param {number} hue Hue on a colour wheel (0-360).
 * @return {string} RGB code, e.g. '#5ba65b'.
 */
Blockly.hueToRgb = function(hue) {
  return goog.color.hsvToHex(hue, Blockly.HSV_SATURATION,
      Blockly.HSV_VALUE * 255);
};

/**
 * Returns the dimensions of the specified SVG image.
 * @param {!Element} svg SVG image.
 * @return {!Object} Contains width and height properties.
 */
Blockly.svgSize = function(svg) {
  return {width: svg.cachedWidth_,
          height: svg.cachedHeight_};
};

/**
 * Size the workspace when the contents change.  This also updates
 * scrollbars accordingly.
 * @param {!Blockly.WorkspaceSvg} workspace The workspace to resize.
 */
Blockly.resizeSvgContents = function(workspace) {
  workspace.resizeContents();
};

/**
 * Size the SVG image to completely fill its container. Call this when the view
 * actually changes sizes (e.g. on a window resize/device orientation change).
 * See Blockly.resizeSvgContents to resize the workspace when the contents
 * change (e.g. when a block is added or removed).
 * Record the height/width of the SVG image.
 * @param {!Blockly.WorkspaceSvg} workspace Any workspace in the SVG.
 */
Blockly.svgResize = function(workspace) {
  var mainWorkspace = workspace;
  while (mainWorkspace.options.parentWorkspace) {
    mainWorkspace = mainWorkspace.options.parentWorkspace;
  }
  var svg = mainWorkspace.getParentSvg();
  var div = svg.parentNode;
  if (!div) {
    // Workspace deleted, or something.
    return;
  }
  var width = div.offsetWidth;
  var height = div.offsetHeight;
  if (svg.cachedWidth_ != width) {
    svg.setAttribute('width', width + 'px');
    svg.cachedWidth_ = width;
  }
  if (svg.cachedHeight_ != height) {
    svg.setAttribute('height', height + 'px');
    svg.cachedHeight_ = height;
  }
  mainWorkspace.resize();
};

/**
 * Handle a key-down on SVG drawing surface.
 * @param {!Event} e Key down event.
 * @private
 */
Blockly.onKeyDown_ = function(e) {
  if (Blockly.mainWorkspace.options.readOnly || Blockly.utils.isTargetInput(e)) {
    // No key actions on readonly workspaces.
    // When focused on an HTML text input widget, don't trap any keys.
    return;
  }
  if (e.keyCode == 27) {
    // Pressing esc closes the context menu and any drop-down
    Blockly.hideChaff();
    Blockly.DropDownDiv.hide();
  } else if (e.keyCode == 8 || e.keyCode == 46) {
    // Delete or backspace.
    // Stop the browser from going back to the previous page.
    e.preventDefault();
<<<<<<< HEAD
=======
    // Don't delete while dragging.  Jeez.
    if (Blockly.mainWorkspace.isDragging()) {
      return;
    }
    if (Blockly.selected && Blockly.selected.isDeletable()) {
      deleteBlock = true;
    }
>>>>>>> 7a2c01e1
  } else if (e.altKey || e.ctrlKey || e.metaKey) {
    // Don't use meta keys during drags.
    if (Blockly.mainWorkspace.isDragging()) {
      return;
    }
    if (Blockly.selected &&
        Blockly.selected.isDeletable() && Blockly.selected.isMovable()) {
      if (e.keyCode == 67) {
        // 'c' for copy.
        Blockly.hideChaff();
        Blockly.copy_(Blockly.selected);
      } else if (e.keyCode == 88) {
        // 'x' for cut.
        Blockly.copy_(Blockly.selected);
        Blockly.hideChaff();
        var heal = Blockly.dragMode_ != Blockly.DRAG_FREE;
        Blockly.selected.dispose(heal, true);
        if (Blockly.highlightedConnection_) {
          Blockly.highlightedConnection_.unhighlight();
          Blockly.highlightedConnection_ = null;
        }
      }
    }
    if (e.keyCode == 86) {
      // 'v' for paste.
      if (Blockly.clipboardXml_) {
        Blockly.Events.setGroup(true);
        Blockly.clipboardSource_.paste(Blockly.clipboardXml_);
        Blockly.Events.setGroup(false);
      }
    } else if (e.keyCode == 90) {
      // 'z' for undo 'Z' is for redo.
      Blockly.hideChaff();
      Blockly.mainWorkspace.undo(e.shiftKey);
    }
  }
<<<<<<< HEAD
=======
  if (deleteBlock) {
    // Common code for delete and cut.
    Blockly.Events.setGroup(true);
    Blockly.hideChaff();
    Blockly.selected.dispose(/* heal */ true, true);
    Blockly.Events.setGroup(false);
  }
>>>>>>> 7a2c01e1
};

/**
 * Copy a block onto the local clipboard.
 * @param {!Blockly.Block} block Block to be copied.
 * @private
 */
Blockly.copy_ = function(block) {
  var xmlBlock = Blockly.Xml.blockToDom(block);
<<<<<<< HEAD
=======
  // Copy only the selected block and internal blocks.
  Blockly.Xml.deleteNext(xmlBlock);
>>>>>>> 7a2c01e1
  // Encode start position in XML.
  var xy = block.getRelativeToSurfaceXY();
  xmlBlock.setAttribute('x', block.RTL ? -xy.x : xy.x);
  xmlBlock.setAttribute('y', xy.y);
  Blockly.clipboardXml_ = xmlBlock;
  Blockly.clipboardSource_ = block.workspace;
};

/**
 * Duplicate this block and its children.
 * @param {!Blockly.Block} block Block to be copied.
 * @private
 */
Blockly.duplicate_ = function(block) {
  // Save the clipboard.
  var clipboardXml = Blockly.clipboardXml_;
  var clipboardSource = Blockly.clipboardSource_;

  // Create a duplicate via a copy/paste operation.
  Blockly.copy_(block);
  block.workspace.paste(Blockly.clipboardXml_);

  // Restore the clipboard.
  Blockly.clipboardXml_ = clipboardXml;
  Blockly.clipboardSource_ = clipboardSource;
};

/**
 * Cancel the native context menu, unless the focus is on an HTML input widget.
 * @param {!Event} e Mouse down event.
 * @private
 */
Blockly.onContextMenu_ = function(e) {
  if (!Blockly.utils.isTargetInput(e)) {
    // When focused on an HTML text input widget, don't cancel the context menu.
    e.preventDefault();
  }
};

/**
 * Close tooltips, context menus, dropdown selections, etc.
 * @param {boolean=} opt_allowToolbox If true, don't close the toolbox.
 */
Blockly.hideChaff = function(opt_allowToolbox) {
  Blockly.Tooltip.hide();
  Blockly.WidgetDiv.hide();
  if (!opt_allowToolbox) {
    var workspace = Blockly.getMainWorkspace();
    if (workspace.toolbox_ &&
        workspace.toolbox_.flyout_ &&
        workspace.toolbox_.flyout_.autoClose) {
      workspace.toolbox_.clearSelection();
    }
  }
};

/**
<<<<<<< HEAD
=======
 * When something in Blockly's workspace changes, call a function.
 * @param {!Function} func Function to call.
 * @return {!Array.<!Array>} Opaque data that can be passed to
 *     removeChangeListener.
 * @deprecated April 2015
 */
Blockly.addChangeListener = function(func) {
  // Backwards compatibility from before there could be multiple workspaces.
  console.warn('Deprecated call to Blockly.addChangeListener, ' +
               'use workspace.addChangeListener instead.');
  return Blockly.getMainWorkspace().addChangeListener(func);
};

/**
>>>>>>> 7a2c01e1
 * Returns the main workspace.  Returns the last used main workspace (based on
 * focus).  Try not to use this function, particularly if there are multiple
 * Blockly instances on a page.
 * @return {!Blockly.Workspace} The main workspace.
 */
Blockly.getMainWorkspace = function() {
  return Blockly.mainWorkspace;
};

/**
 * Wrapper to window.alert() that app developers may override to
 * provide alternatives to the modal browser window.
 * @param {string} message The message to display to the user.
 * @param {function()=} opt_callback The callback when the alert is dismissed.
 */
Blockly.alert = function(message, opt_callback) {
  window.alert(message);
  if (opt_callback) {
    opt_callback();
  }
};

/**
 * Wrapper to window.confirm() that app developers may override to
 * provide alternatives to the modal browser window.
 * @param {string} message The message to display to the user.
 * @param {!function(boolean)} callback The callback for handling user response.
 */
Blockly.confirm = function(message, callback) {
  callback(window.confirm(message));
};

/**
 * Wrapper to window.prompt() that app developers may override to provide
 * alternatives to the modal browser window. Built-in browser prompts are
 * often used for better text input experience on mobile device. We strongly
 * recommend testing mobile when overriding this.
 * @param {string} message The message to display to the user.
 * @param {string} defaultValue The value to initialize the prompt with.
 * @param {!function(string)} callback The callback for handling user response.
 */
Blockly.prompt = function(message, defaultValue, callback) {
  callback(window.prompt(message, defaultValue));
};

/**
 * Helper function for defining a block from JSON.  The resulting function has
 * the correct value of jsonDef at the point in code where jsonInit is called.
 * @param {!Object} jsonDef The JSON definition of a block.
 * @return {function()} A function that calls jsonInit with the correct value
 *     of jsonDef.
 * @private
 */
Blockly.jsonInitFactory_ = function(jsonDef) {
  return function() {
    this.jsonInit(jsonDef);
  };
};

/**
 * Define blocks from an array of JSON block definitions, as might be generated
 * by the Blockly Developer Tools.
 * @param {!Array.<!Object>} jsonArray An array of JSON block definitions.
 */
Blockly.defineBlocksWithJsonArray = function(jsonArray) {
  for (var i = 0, elem; elem = jsonArray[i]; i++) {
    var typename = elem.type;
    if (typename == null || typename === '') {
      console.warn('Block definition #' + i +
        ' in JSON array is missing a type attribute. Skipping.');
    } else {
      if (Blockly.Blocks[typename]) {
        console.warn('Block definition #' + i +
          ' in JSON array overwrites prior definition of "' + typename + '".');
      }
      Blockly.Blocks[typename] = {
        init: Blockly.jsonInitFactory_(elem)
      };
    }
  }
};

/**
 * Bind an event to a function call.  When calling the function, verifies that
 * it belongs to the touch stream that is currently being processed, and splits
 * multitouch events into multiple events as needed.
 * @param {!Node} node Node upon which to listen.
 * @param {string} name Event name to listen to (e.g. 'mousedown').
 * @param {Object} thisObject The value of 'this' in the function.
 * @param {!Function} func Function to call when event is triggered.
 * @param {boolean} opt_noCaptureIdentifier True if triggering on this event
 *     should not block execution of other event handlers on this touch or other
 *     simultaneous touches.
 * @return {!Array.<!Array>} Opaque data that can be passed to unbindEvent_.
 * @private
 */
Blockly.bindEventWithChecks_ = function(node, name, thisObject, func,
    opt_noCaptureIdentifier) {
  var handled = false;
  var wrapFunc = function(e) {
    var captureIdentifier = !opt_noCaptureIdentifier;
    // Handle each touch point separately.  If the event was a mouse event, this
    // will hand back an array with one element, which we're fine handling.
    var events = Blockly.Touch.splitEventByTouches(e);
    for (var i = 0, event; event = events[i]; i++) {
      if (captureIdentifier && !Blockly.Touch.shouldHandleEvent(event)) {
        continue;
      }
      Blockly.Touch.setClientFromTouch(event);
      if (thisObject) {
        func.call(thisObject, event);
      } else {
        func(event);
      }
      handled = true;
    }
  };

  node.addEventListener(name, wrapFunc, false);
  var bindData = [[node, name, wrapFunc]];

  // Add equivalent touch event.
  if (name in Blockly.Touch.TOUCH_MAP) {
    var touchWrapFunc = function(e) {
      wrapFunc(e);
      // Stop the browser from scrolling/zooming the page.
      if (handled) {
        e.preventDefault();
      }
    };
    for (var i = 0, eventName;
         eventName = Blockly.Touch.TOUCH_MAP[name][i]; i++) {
      node.addEventListener(eventName, touchWrapFunc, false);
      bindData.push([node, eventName, touchWrapFunc]);
    }
  }
  return bindData;
};


/**
 * Bind an event to a function call.  Handles multitouch events by using the
 * coordinates of the first changed touch, and doesn't do any safety checks for
 * simultaneous event processing.
 * @deprecated in favor of bindEventWithChecks_, but preserved for external
 * users.
 * @param {!Node} node Node upon which to listen.
 * @param {string} name Event name to listen to (e.g. 'mousedown').
 * @param {Object} thisObject The value of 'this' in the function.
 * @param {!Function} func Function to call when event is triggered.
 * @return {!Array.<!Array>} Opaque data that can be passed to unbindEvent_.
 * @private
 */
Blockly.bindEvent_ = function(node, name, thisObject, func) {
  var wrapFunc = function(e) {
    if (thisObject) {
      func.call(thisObject, e);
    } else {
      func(e);
    }
  };

  node.addEventListener(name, wrapFunc, false);
  var bindData = [[node, name, wrapFunc]];

  // Add equivalent touch event.
  if (name in Blockly.Touch.TOUCH_MAP) {
    var touchWrapFunc = function(e) {
      // Punt on multitouch events.
      if (e.changedTouches.length == 1) {
        // Map the touch event's properties to the event.
        var touchPoint = e.changedTouches[0];
        e.clientX = touchPoint.clientX;
        e.clientY = touchPoint.clientY;
      }
      wrapFunc(e);

      // Stop the browser from scrolling/zooming the page.
      e.preventDefault();
    };
    for (var i = 0, eventName;
         eventName = Blockly.Touch.TOUCH_MAP[name][i]; i++) {
      node.addEventListener(eventName, touchWrapFunc, false);
      bindData.push([node, eventName, touchWrapFunc]);
    }
  }
  return bindData;
};

/**
 * Unbind one or more events event from a function call.
 * @param {!Array.<!Array>} bindData Opaque data from bindEvent_.
 *     This list is emptied during the course of calling this function.
 * @return {!Function} The function call.
 * @private
 */
Blockly.unbindEvent_ = function(bindData) {
  while (bindData.length) {
    var bindDatum = bindData.pop();
    var node = bindDatum[0];
    var name = bindDatum[1];
    var func = bindDatum[2];
    node.removeEventListener(name, func, false);
  }
  return func;
};

/**
 * Is the given string a number (includes negative and decimals).
 * @param {string} str Input string.
 * @return {boolean} True if number, false otherwise.
 */
Blockly.isNumber = function(str) {
  return !!str.match(/^\s*-?\d+(\.\d+)?\s*$/);
};

// IE9 does not have a console.  Create a stub to stop errors.
if (!goog.global['console']) {
  goog.global['console'] = {
    'log': function() {},
    'warn': function() {}
  };
}

// Export symbols that would otherwise be renamed by Closure compiler.
if (!goog.global['Blockly']) {
  goog.global['Blockly'] = {};
}
goog.global['Blockly']['getMainWorkspace'] = Blockly.getMainWorkspace;<|MERGE_RESOLUTION|>--- conflicted
+++ resolved
@@ -137,16 +137,6 @@
  * @type {!boolean}
  * @private
  */
-<<<<<<< HEAD
-Blockly.dragMode_ = Blockly.DRAG_NONE;
-
-/**
- * Cached value for whether 3D is supported.
- * @type {!boolean}
- * @private
- */
-=======
->>>>>>> 7a2c01e1
 Blockly.cache3dSupported_ = null;
 
 /**
@@ -229,8 +219,6 @@
     // Delete or backspace.
     // Stop the browser from going back to the previous page.
     e.preventDefault();
-<<<<<<< HEAD
-=======
     // Don't delete while dragging.  Jeez.
     if (Blockly.mainWorkspace.isDragging()) {
       return;
@@ -238,7 +226,6 @@
     if (Blockly.selected && Blockly.selected.isDeletable()) {
       deleteBlock = true;
     }
->>>>>>> 7a2c01e1
   } else if (e.altKey || e.ctrlKey || e.metaKey) {
     // Don't use meta keys during drags.
     if (Blockly.mainWorkspace.isDragging()) {
@@ -275,8 +262,6 @@
       Blockly.mainWorkspace.undo(e.shiftKey);
     }
   }
-<<<<<<< HEAD
-=======
   if (deleteBlock) {
     // Common code for delete and cut.
     Blockly.Events.setGroup(true);
@@ -284,7 +269,6 @@
     Blockly.selected.dispose(/* heal */ true, true);
     Blockly.Events.setGroup(false);
   }
->>>>>>> 7a2c01e1
 };
 
 /**
@@ -294,11 +278,6 @@
  */
 Blockly.copy_ = function(block) {
   var xmlBlock = Blockly.Xml.blockToDom(block);
-<<<<<<< HEAD
-=======
-  // Copy only the selected block and internal blocks.
-  Blockly.Xml.deleteNext(xmlBlock);
->>>>>>> 7a2c01e1
   // Encode start position in XML.
   var xy = block.getRelativeToSurfaceXY();
   xmlBlock.setAttribute('x', block.RTL ? -xy.x : xy.x);
@@ -344,7 +323,8 @@
  */
 Blockly.hideChaff = function(opt_allowToolbox) {
   Blockly.Tooltip.hide();
-  Blockly.WidgetDiv.hide();
+  Blockly.WidgetDiv.hide(true);
+  Blockly.DropDownDiv.hideWithoutAnimation();
   if (!opt_allowToolbox) {
     var workspace = Blockly.getMainWorkspace();
     if (workspace.toolbox_ &&
@@ -356,23 +336,6 @@
 };
 
 /**
-<<<<<<< HEAD
-=======
- * When something in Blockly's workspace changes, call a function.
- * @param {!Function} func Function to call.
- * @return {!Array.<!Array>} Opaque data that can be passed to
- *     removeChangeListener.
- * @deprecated April 2015
- */
-Blockly.addChangeListener = function(func) {
-  // Backwards compatibility from before there could be multiple workspaces.
-  console.warn('Deprecated call to Blockly.addChangeListener, ' +
-               'use workspace.addChangeListener instead.');
-  return Blockly.getMainWorkspace().addChangeListener(func);
-};
-
-/**
->>>>>>> 7a2c01e1
  * Returns the main workspace.  Returns the last used main workspace (based on
  * focus).  Try not to use this function, particularly if there are multiple
  * Blockly instances on a page.
