--- conflicted
+++ resolved
@@ -352,23 +352,6 @@
 };
 
 /**
-<<<<<<< HEAD
-=======
- * When something in Blockly's workspace changes, call a function.
- * @param {!Function} func Function to call.
- * @return {!Array.<!Array>} Opaque data that can be passed to
- *     removeChangeListener.
- * @deprecated April 2015
- */
-Blockly.addChangeListener = function(func) {
-  // Backwards compatibility from before there could be multiple workspaces.
-  console.warn('Deprecated call to Blockly.addChangeListener, ' +
-               'use workspace.addChangeListener instead.');
-  return Blockly.getMainWorkspace().addChangeListener(func);
-};
-
-/**
->>>>>>> b0264eb5
  * Returns the main workspace.  Returns the last used main workspace (based on
  * focus).  Try not to use this function, particularly if there are multiple
  * Blockly instances on a page.
@@ -418,11 +401,7 @@
  * Helper function for defining a block from JSON.  The resulting function has
  * the correct value of jsonDef at the point in code where jsonInit is called.
  * @param {!Object} jsonDef The JSON definition of a block.
-<<<<<<< HEAD
- * @return {function} A function that calls jsonInit with the correct value
-=======
  * @return {function()} A function that calls jsonInit with the correct value
->>>>>>> b0264eb5
  *     of jsonDef.
  * @private
  */
@@ -439,11 +418,6 @@
  */
 Blockly.defineBlocksWithJsonArray = function(jsonArray) {
   for (var i = 0, elem; elem = jsonArray[i]; i++) {
-<<<<<<< HEAD
-    Blockly.Blocks[elem.type] = {
-      init: Blockly.jsonInitFactory_(elem)
-    };
-=======
     var typename = elem.type;
     if (typename == null || typename === '') {
       console.warn('Block definition #' + i +
@@ -453,7 +427,6 @@
         init: Blockly.jsonInitFactory_(elem)
       };
     }
->>>>>>> b0264eb5
   }
 };
 
