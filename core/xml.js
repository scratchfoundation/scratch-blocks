--- conflicted
+++ resolved
@@ -355,16 +355,10 @@
       }, 1);
     }
     topBlock.updateDisabled();
-<<<<<<< HEAD
-    // Fire an event to allow scrollbars to resize.
-    if (!workspace.isFlyout) {
-      Blockly.asyncSvgResize(workspace);
-    }
-=======
     // Allow the scrollbars to resize and move based on the new contents.
     // TODO(@picklesrus): #387. Remove when domToBlock avoids resizing.
     Blockly.resizeSvgContents(workspace);
->>>>>>> 92e7cef4
+    }
   }
   Blockly.Events.enable();
   if (Blockly.Events.isEnabled()) {
