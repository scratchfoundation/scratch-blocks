/**
 * @license
 * Visual Blocks Editor
 *
 * Copyright 2013 Google Inc.
 * https://developers.google.com/blockly/
 *
 * Licensed under the Apache License, Version 2.0 (the "License");
 * you may not use this file except in compliance with the License.
 * You may obtain a copy of the License at
 *
 *   http://www.apache.org/licenses/LICENSE-2.0
 *
 * Unless required by applicable law or agreed to in writing, software
 * distributed under the License is distributed on an "AS IS" BASIS,
 * WITHOUT WARRANTIES OR CONDITIONS OF ANY KIND, either express or implied.
 * See the License for the specific language governing permissions and
 * limitations under the License.
 */

/**
 * @fileoverview A mapping of block type names to block prototype objects.
 * @author spertus@google.com (Ellen Spertus)
 */
'use strict';

<<<<<<< HEAD
/**
 * A mapping of block type names to block prototype objects.
 * @name Blockly.Blocks
 * @type {!Object<string,Object>}
 */
goog.provide('Blockly.Blocks');
=======
goog.provide('Blockly.Blocks');

Blockly.Blocks.SelectedSprite = "";

Blockly.Blocks.Sprites = ["Stage"];

Blockly.Blocks.getSpriteMenu = function () {
  var i = 0;
  var menu = [];
  for (i = 0; i < Blockly.Blocks.Sprites.length; i++) {
    if (Blockly.Blocks.Sprites[i] == Blockly.Blocks.SelectedSprite) {
      continue;
    }
    var temp = [];
    temp[0] = Blockly.Blocks.Sprites[i];
    temp[1] = Blockly.Blocks.Sprites[i];
    menu.push(temp);
  }
  return menu;
}
>>>>>>> f8b9ed91
<|MERGE_RESOLUTION|>--- conflicted
+++ resolved
@@ -24,14 +24,11 @@
  */
 'use strict';
 
-<<<<<<< HEAD
 /**
  * A mapping of block type names to block prototype objects.
  * @name Blockly.Blocks
  * @type {!Object<string,Object>}
  */
-goog.provide('Blockly.Blocks');
-=======
 goog.provide('Blockly.Blocks');
 
 Blockly.Blocks.SelectedSprite = "";
@@ -51,5 +48,4 @@
     menu.push(temp);
   }
   return menu;
-}
->>>>>>> f8b9ed91
+}