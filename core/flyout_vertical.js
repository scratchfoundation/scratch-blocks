--- conflicted
+++ resolved
@@ -561,42 +561,6 @@
 };
 
 /**
-<<<<<<< HEAD
- * Explicitly set the clicked state of the checkbox for the given block.
- * @param {string} blockId ID of block whose checkbox should be changed.
- * @param {boolean} clicked True if the box should be marked clicked.
- */
-Blockly.VerticalFlyout.prototype.setCheckboxState = function(blockId, clicked) {
-  var block = this.workspace_.getBlockById(blockId);
-  if (!block) {
-    throw 'No block found in the flyout for id ' + blockId;
-  }
-  var checkboxObj = block.flyoutCheckbox;
-  checkboxObj.clicked = clicked;
-  if (checkboxObj.clicked) {
-    Blockly.addClass_((checkboxObj.svgRoot), 'checked');
-  } else {
-    Blockly.removeClass_((checkboxObj.svgRoot), 'checked');
-  }
-=======
- * Handle a mouse-move to vertically drag the flyout.
- * @param {!Event} e Mouse move event.
- * @private
- */
-Blockly.VerticalFlyout.prototype.onMouseMove_ = function(e) {
-  var metrics = this.getMetrics_();
-  if (metrics.contentHeight - metrics.viewHeight < 0) {
-    return;
-  }
-  var dy = e.clientY - this.startDragMouseY_;
-  this.startDragMouseY_ = e.clientY;
-  var y = -this.workspace_.scrollY - dy;
-  y = goog.math.clamp(y, 0, metrics.contentHeight - metrics.viewHeight);
-  this.scrollbar_.set(y);
->>>>>>> 73630818
-};
-
-/**
  * Determine if a drag delta is toward the workspace, based on the position
  * and orientation of the flyout. This to decide if a new block should be
  * created or if the flyout should scroll.
