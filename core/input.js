/**
 * @license
 * Visual Blocks Editor
 *
 * Copyright 2012 Google Inc.
 * https://developers.google.com/blockly/
 *
 * Licensed under the Apache License, Version 2.0 (the "License");
 * you may not use this file except in compliance with the License.
 * You may obtain a copy of the License at
 *
 *   http://www.apache.org/licenses/LICENSE-2.0
 *
 * Unless required by applicable law or agreed to in writing, software
 * distributed under the License is distributed on an "AS IS" BASIS,
 * WITHOUT WARRANTIES OR CONDITIONS OF ANY KIND, either express or implied.
 * See the License for the specific language governing permissions and
 * limitations under the License.
 */

/**
 * @fileoverview Object representing an input (value, statement, or dummy).
 * @author fraser@google.com (Neil Fraser)
 */
'use strict';

goog.provide('Blockly.Input');

goog.require('Blockly.Connection');
goog.require('Blockly.FieldLabel');
goog.require('goog.asserts');


/**
 * Class for an input with an optional field.
 * @param {number} type The type of the input.
 * @param {string} name Language-neutral identifier which may used to find this
 *     input again.
 * @param {!Blockly.Block} block The block containing this input.
 * @param {Blockly.Connection} connection Optional connection for this input.
 * @constructor
 */
Blockly.Input = function(type, name, block, connection) {
  /** @type {number} */
  this.type = type;
  /** @type {string} */
  this.name = name;
  /**
   * @type {!Blockly.Block}
   * @private
   */
  this.sourceBlock_ = block;
  /** @type {Blockly.Connection} */
  this.connection = connection;
  /** @type {!Array.<!Blockly.Field>} */
  this.fieldRow = [];
};

/**
 * Alignment of input's fields (left, right or centre).
 * @type {number}
 */
Blockly.Input.prototype.align = Blockly.ALIGN_LEFT;

/**
 * Is the input visible?
 * @type {boolean}
 * @private
 */
Blockly.Input.prototype.visible_ = true;

/**
 * Add an item to the end of the input's field row.
 * @param {string|!Blockly.Field} field Something to add as a field.
 * @param {string=} opt_name Language-neutral identifier which may used to find
 *     this field again.  Should be unique to the host block.
 * @return {!Blockly.Input} The input being append to (to allow chaining).
 */
Blockly.Input.prototype.appendField = function(field, opt_name) {
  // Empty string, Null or undefined generates no field, unless field is named.
  if (!field && !opt_name) {
    return this;
  }
  // Generate a FieldLabel when given a plain text field.
  if (goog.isString(field)) {
    field = new Blockly.FieldLabel(/** @type {string} */ (field));
  }
  field.setSourceBlock(this.sourceBlock_);
  if (this.sourceBlock_.rendered) {
    field.init();
  }
  field.name = opt_name;

  if (field.prefixField) {
    // Add any prefix.
    this.appendField(field.prefixField);
  }
  // Add the field to the field row.
  this.fieldRow.push(field);
  if (field.suffixField) {
    // Add any suffix.
    this.appendField(field.suffixField);
  }

  if (this.sourceBlock_.rendered) {
    this.sourceBlock_.render();
    // Adding a field will cause the block to change shape.
    this.sourceBlock_.bumpNeighbours_();
  }
  return this;
};

/**
 * Remove a field from this input.
 * @param {string} name The name of the field.
 * @throws {goog.asserts.AssertionError} if the field is not present.
 */
Blockly.Input.prototype.removeField = function(name) {
  for (var i = 0, field; field = this.fieldRow[i]; i++) {
    if (field.name === name) {
      field.dispose();
      this.fieldRow.splice(i, 1);
      if (this.sourceBlock_.rendered) {
        this.sourceBlock_.render();
        // Removing a field will cause the block to change shape.
        this.sourceBlock_.bumpNeighbours_();
      }
      return;
    }
  }
  goog.asserts.fail('Field "%s" not found.', name);
};

/**
 * Gets whether this input is visible or not.
 * @return {boolean} True if visible.
 */
Blockly.Input.prototype.isVisible = function() {
  return this.visible_;
};

/**
 * Sets whether this input is visible or not.
 * Used to collapse/uncollapse a block.
 * @param {boolean} visible True if visible.
 * @return {!Array.<!Blockly.Block>} List of blocks to render.
 */
Blockly.Input.prototype.setVisible = function(visible) {
  var renderList = [];
  if (this.visible_ == visible) {
    return renderList;
  }
  this.visible_ = visible;

  var display = visible ? 'block' : 'none';
  for (var y = 0, field; field = this.fieldRow[y]; y++) {
    field.setVisible(visible);
  }
  if (this.connection) {
    // Has a connection.
    if (visible) {
      renderList = this.connection.unhideAll();
    } else {
      this.connection.hideAll();
    }
    var child = this.connection.targetBlock();
    if (child) {
      child.getSvgRoot().style.display = display;
      if (!visible) {
        child.rendered = false;
      }
    }
  }
  return renderList;
};

/**
 * Change a connection's compatibility.
 * @param {string|Array.<string>|null} check Compatible value type or
 *     list of value types.  Null if all types are compatible.
 * @return {!Blockly.Input} The input being modified (to allow chaining).
 */
Blockly.Input.prototype.setCheck = function(check) {
  if (!this.connection) {
    throw 'This input does not have a connection.';
  }
  this.connection.setCheck(check);
  return this;
};

/**
 * Change the alignment of the connection's field(s).
 * @param {number} align One of Blockly.ALIGN_LEFT, ALIGN_CENTRE, ALIGN_RIGHT.
 *   In RTL mode directions are reversed, and ALIGN_RIGHT aligns to the left.
 * @return {!Blockly.Input} The input being modified (to allow chaining).
 */
Blockly.Input.prototype.setAlign = function(align) {
  this.align = align;
  if (this.sourceBlock_.rendered) {
    this.sourceBlock_.render();
  }
  return this;
};

/**
 * Initialize the fields on this input.
 */
Blockly.Input.prototype.init = function() {
  if (!this.sourceBlock_.workspace.rendered) {
    return;  // Headless blocks don't need fields initialized.
  }
<<<<<<< HEAD
  for (var x = 0; x < this.fieldRow.length; x++) {
    this.fieldRow[x].init(this.sourceBlock_);
=======
  for (var i = 0; i < this.fieldRow.length; i++) {
    this.fieldRow[i].init();
>>>>>>> efc2ca3d
  }
};

/**
 * Sever all links to this input.
 */
Blockly.Input.prototype.dispose = function() {
  for (var i = 0, field; field = this.fieldRow[i]; i++) {
    field.dispose();
  }
  if (this.connection) {
    this.connection.dispose();
  }
  this.sourceBlock_ = null;
};<|MERGE_RESOLUTION|>--- conflicted
+++ resolved
@@ -209,13 +209,8 @@
   if (!this.sourceBlock_.workspace.rendered) {
     return;  // Headless blocks don't need fields initialized.
   }
-<<<<<<< HEAD
-  for (var x = 0; x < this.fieldRow.length; x++) {
-    this.fieldRow[x].init(this.sourceBlock_);
-=======
   for (var i = 0; i < this.fieldRow.length; i++) {
-    this.fieldRow[i].init();
->>>>>>> efc2ca3d
+    this.fieldRow[i].init(this.sourceBlock_);
   }
 };
 
