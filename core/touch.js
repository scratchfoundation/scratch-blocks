--- conflicted
+++ resolved
@@ -82,16 +82,11 @@
     // e was a touch event.  It needs to pretend to be a mouse event.
     e.clientX = e.changedTouches[0].clientX;
     e.clientY = e.changedTouches[0].clientY;
-<<<<<<< HEAD
-    uiObject.onMouseDown_(e);
-=======
 
     // Let the gesture route the right-click correctly.
     if (gesture) {
       gesture.handleRightClick(e);
     }
-
->>>>>>> 7a2c01e1
   }, Blockly.LONGPRESS);
 };
 
@@ -107,59 +102,6 @@
   }
 };
 
-<<<<<<< HEAD
-
-/**
- * Handle a mouse-up anywhere on the page.
- * @param {!Event} e Mouse up event.
- * @private
- */
-Blockly.onMouseUp_ = function(/* e */) {
-  var workspace = Blockly.getMainWorkspace();
-  if (workspace.dragMode_ == Blockly.DRAG_NONE) {
-    return;
-  }
-  Blockly.Touch.clearTouchIdentifier();
-
-  // TODO(#781): Check whether this needs to be called for all drag modes.
-  workspace.resetDragSurface();
-  workspace.dragMode_ = Blockly.DRAG_NONE;
-  // Unbind the touch event if it exists.
-  if (Blockly.Touch.onTouchUpWrapper_) {
-    Blockly.unbindEvent_(Blockly.Touch.onTouchUpWrapper_);
-    Blockly.Touch.onTouchUpWrapper_ = null;
-  }
-  if (Blockly.onMouseMoveWrapper_) {
-    Blockly.unbindEvent_(Blockly.onMouseMoveWrapper_);
-    Blockly.onMouseMoveWrapper_ = null;
-  }
-};
-
-/**
- * Handle a mouse-move on SVG drawing surface.
- * @param {!Event} e Mouse move event.
- * @private
- */
-Blockly.onMouseMove_ = function(e) {
-  var workspace = Blockly.getMainWorkspace();
-  if (workspace.dragMode_ != Blockly.DRAG_NONE) {
-    var dx = e.clientX - workspace.startDragMouseX;
-    var dy = e.clientY - workspace.startDragMouseY;
-    var x = workspace.startScrollX + dx;
-    var y = workspace.startScrollY + dy;
-    workspace.scroll(x, y);
-    // Cancel the long-press if the drag has moved too far.
-    if (Math.sqrt(dx * dx + dy * dy) > Blockly.DRAG_RADIUS) {
-      Blockly.longStop_();
-      workspace.dragMode_ = Blockly.DRAG_FREE;
-    }
-    e.stopPropagation();
-    e.preventDefault();
-  }
-};
-
-=======
->>>>>>> 7a2c01e1
 /**
  * Clear the touch identifier that tracks which touch stream to pay attention
  * to.  This ends the current drag/gesture and allows other pointers to be
