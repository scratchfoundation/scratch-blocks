--- conflicted
+++ resolved
@@ -234,7 +234,6 @@
 Blockly.TOOLBOX_AT_RIGHT = 3;
 
 /**
-<<<<<<< HEAD
  * ENUM for output shape: hexagonal (booleans/predicates).
  * @const
  */
@@ -284,8 +283,6 @@
 };
 
 /**
-=======
->>>>>>> c0b906f4
  * ENUM representing that an event is not in any delete areas.
  * Null for backwards compatibility reasons.
  * @const
@@ -319,9 +316,6 @@
  * procedure blocks.
  * @const {string}
  */
-<<<<<<< HEAD
-Blockly.PROCEDURE_CATEGORY_NAME = 'PROCEDURE';
-=======
 Blockly.PROCEDURE_CATEGORY_NAME = 'PROCEDURE';
 
 /**
@@ -338,5 +332,4 @@
  * variable' and if selected, should trigger the prompt to delete a variable.
  * @const {string}
  */
-Blockly.DELETE_VARIABLE_ID = 'DELETE_VARIABLE_ID';
->>>>>>> c0b906f4
+Blockly.DELETE_VARIABLE_ID = 'DELETE_VARIABLE_ID';