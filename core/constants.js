/**
 * @license
 * Visual Blocks Editor
 *
 * Copyright 2016 Google Inc.
 * https://developers.google.com/blockly/
 *
 * Licensed under the Apache License, Version 2.0 (the "License");
 * you may not use this file except in compliance with the License.
 * You may obtain a copy of the License at
 *
 *   http://www.apache.org/licenses/LICENSE-2.0
 *
 * Unless required by applicable law or agreed to in writing, software
 * distributed under the License is distributed on an "AS IS" BASIS,
 * WITHOUT WARRANTIES OR CONDITIONS OF ANY KIND, either express or implied.
 * See the License for the specific language governing permissions and
 * limitations under the License.
 */

/**
 * @fileoverview Blockly constants.
 * @author fenichel@google.com (Rachel Fenichel)
 */
'use strict';

goog.provide('Blockly.constants');


/**
 * Number of pixels the mouse must move before a drag starts.
 */
Blockly.DRAG_RADIUS = 3;

/**
 * Maximum misalignment between connections for them to snap together.
 */
Blockly.SNAP_RADIUS = 48;

/**
 * Maximum misalignment between connections for them to snap together,
 * when a connection is already highlighted.
 */
Blockly.CONNECTING_SNAP_RADIUS = 96;

/**
 * How much to prefer staying connected to the current connection over moving to
 * a new connection.  The current previewed connection is considered to be this
 * much closer to the matching connection on the block than it actually is.
 */
Blockly.CURRENT_CONNECTION_PREFERENCE = 20;

/**
 * Delay in ms between trigger and bumping unconnected block out of alignment.
 */
Blockly.BUMP_DELAY = 0;

/**
 * Number of characters to truncate a collapsed block to.
 */
Blockly.COLLAPSE_CHARS = 30;

/**
 * Length in ms for a touch to become a long press.
 */
Blockly.LONGPRESS = 750;

/**
 * Prevent a sound from playing if another sound preceded it within this many
 * miliseconds.
 */
Blockly.SOUND_LIMIT = 100;

/**
 * The richness of block colours, regardless of the hue.
 * Must be in the range of 0 (inclusive) to 1 (exclusive).
 */
Blockly.HSV_SATURATION = 0.45;

/**
 * The intensity of block colours, regardless of the hue.
 * Must be in the range of 0 (inclusive) to 1 (exclusive).
 */
Blockly.HSV_VALUE = 0.65;

/**
 * Sprited icons and images.
 */
Blockly.SPRITE = {
  width: 96,
  height: 124,
  url: 'sprites.png'
};

// Constants below this point are not intended to be changed.

/**
 * Required name space for SVG elements.
 * @const
 */
Blockly.SVG_NS = 'http://www.w3.org/2000/svg';

/**
 * Required name space for HTML elements.
 * @const
 */
Blockly.HTML_NS = 'http://www.w3.org/1999/xhtml';

/**
 * ENUM for a right-facing value input.  E.g. 'set item to' or 'return'.
 * @const
 */
Blockly.INPUT_VALUE = 1;

/**
 * ENUM for a left-facing value output.  E.g. 'random fraction'.
 * @const
 */
Blockly.OUTPUT_VALUE = 2;

/**
 * ENUM for a down-facing block stack.  E.g. 'if-do' or 'else'.
 * @const
 */
Blockly.NEXT_STATEMENT = 3;

/**
 * ENUM for an up-facing block stack.  E.g. 'break out of loop'.
 * @const
 */
Blockly.PREVIOUS_STATEMENT = 4;

/**
 * ENUM for an dummy input.  Used to add field(s) with no input.
 * @const
 */
Blockly.DUMMY_INPUT = 5;

/**
 * ENUM for left alignment.
 * @const
 */
Blockly.ALIGN_LEFT = -1;

/**
 * ENUM for centre alignment.
 * @const
 */
Blockly.ALIGN_CENTRE = 0;

/**
 * ENUM for right alignment.
 * @const
 */
Blockly.ALIGN_RIGHT = 1;

/**
 * ENUM for no drag operation.
 * @const
 */
Blockly.DRAG_NONE = 0;

/**
 * ENUM for inside the sticky DRAG_RADIUS.
 * @const
 */
Blockly.DRAG_STICKY = 1;

/**
 * ENUM for inside the non-sticky DRAG_RADIUS, for differentiating between
 * clicks and drags.
 * @const
 */
Blockly.DRAG_BEGIN = 1;

/**
 * ENUM for freely draggable (outside the DRAG_RADIUS, if one applies).
 * @const
 */
Blockly.DRAG_FREE = 2;

/**
 * Lookup table for determining the opposite type of a connection.
 * @const
 */
Blockly.OPPOSITE_TYPE = [];
Blockly.OPPOSITE_TYPE[Blockly.INPUT_VALUE] = Blockly.OUTPUT_VALUE;
Blockly.OPPOSITE_TYPE[Blockly.OUTPUT_VALUE] = Blockly.INPUT_VALUE;
Blockly.OPPOSITE_TYPE[Blockly.NEXT_STATEMENT] = Blockly.PREVIOUS_STATEMENT;
Blockly.OPPOSITE_TYPE[Blockly.PREVIOUS_STATEMENT] = Blockly.NEXT_STATEMENT;

/**
 * ENUM for toolbox and flyout at top of screen.
 * @const
 */
Blockly.TOOLBOX_AT_TOP = 0;

/**
 * ENUM for toolbox and flyout at bottom of screen.
 * @const
 */
Blockly.TOOLBOX_AT_BOTTOM = 1;

/**
 * ENUM for toolbox and flyout at left of screen.
 * @const
 */
Blockly.TOOLBOX_AT_LEFT = 2;

/**
 * ENUM for toolbox and flyout at right of screen.
 * @const
 */
Blockly.TOOLBOX_AT_RIGHT = 3;

<<<<<<< HEAD
/**
 * ENUM for output shape: hexagonal (booleans/predicates).
 * @const
 */
Blockly.OUTPUT_SHAPE_HEXAGONAL = 1;

/**
 * ENUM for output shape: rounded (numbers).
 * @const
 */
Blockly.OUTPUT_SHAPE_ROUND = 2;

/**
 * ENUM for output shape: squared (any/all values; strings).
 * @const
 */
Blockly.OUTPUT_SHAPE_SQUARE = 3;

/**
 * Radius of stack glow, in px.
 * @type {number}
 * @const
 */
Blockly.STACK_GLOW_RADIUS = 1.3;

/**
 * Radius of replacement glow, in px.
 * @type {number}
 * @const
 */
Blockly.REPLACEMENT_GLOW_RADIUS = 2;

/**
 * ENUM for categories.
 * @const
 */
Blockly.Categories = {
  "motion": "motion",
  "looks": "looks",
  "sound": "sounds",
  "pen": "pen",
  "data": "data",
  "event": "events",
  "control": "control",
  "sensing": "sensing",
  "operators": "operators",
  "more": "more"
};

/**
 * ENUM representing that an event is in the delete area of the trash can.
 * @const
 */
Blockly.DELETE_AREA_TRASH = 1;

/**
 * ENUM representing that an event is in the delete area of the toolbox or
 * flyout.
 * @const
 */
Blockly.DELETE_AREA_TOOLBOX = 2;
=======

/**
 * ENUM representing that an event is in the delete area of the trash can.
 * @const
 */
Blockly.DELETE_AREA_TRASH = 1;

/**
 * ENUM representing that an event is in the delete area of the toolbox or
 * flyout.
 * @const
 */
Blockly.DELETE_AREA_TOOLBOX = 2;

/**
 * String for use in the "custom" attribute of a category in toolbox xml.
 * This string indicates that the category should be dynamically populated with
 * variable blocks.
 * @const {string}
 */
Blockly.VARIABLE_CATEGORY_NAME = 'VARIABLE';

/**
 * String for use in the "custom" attribute of a category in toolbox xml.
 * This string indicates that the category should be dynamically populated with
 * procedure blocks.
 * @const {string}
 */
Blockly.PROCEDURE_CATEGORY_NAME = 'PROCEDURE';
>>>>>>> b0264eb5
<|MERGE_RESOLUTION|>--- conflicted
+++ resolved
@@ -213,7 +213,6 @@
  */
 Blockly.TOOLBOX_AT_RIGHT = 3;
 
-<<<<<<< HEAD
 /**
  * ENUM for output shape: hexagonal (booleans/predicates).
  * @const
@@ -275,20 +274,6 @@
  * @const
  */
 Blockly.DELETE_AREA_TOOLBOX = 2;
-=======
-
-/**
- * ENUM representing that an event is in the delete area of the trash can.
- * @const
- */
-Blockly.DELETE_AREA_TRASH = 1;
-
-/**
- * ENUM representing that an event is in the delete area of the toolbox or
- * flyout.
- * @const
- */
-Blockly.DELETE_AREA_TOOLBOX = 2;
 
 /**
  * String for use in the "custom" attribute of a category in toolbox xml.
@@ -304,5 +289,4 @@
  * procedure blocks.
  * @const {string}
  */
-Blockly.PROCEDURE_CATEGORY_NAME = 'PROCEDURE';
->>>>>>> b0264eb5
+Blockly.PROCEDURE_CATEGORY_NAME = 'PROCEDURE';