/**
 * @license
 * Visual Blocks Editor
 *
 * Copyright 2016 Google Inc.
 * https://developers.google.com/blockly/
 *
 * Licensed under the Apache License, Version 2.0 (the "License");
 * you may not use this file except in compliance with the License.
 * You may obtain a copy of the License at
 *
 *   http://www.apache.org/licenses/LICENSE-2.0
 *
 * Unless required by applicable law or agreed to in writing, software
 * distributed under the License is distributed on an "AS IS" BASIS,
 * WITHOUT WARRANTIES OR CONDITIONS OF ANY KIND, either express or implied.
 * See the License for the specific language governing permissions and
 * limitations under the License.
 */

/**
 * @fileoverview Blockly constants.
 * @author fenichel@google.com (Rachel Fenichel)
 */
'use strict';

goog.provide('Blockly.constants');


/**
 * Number of pixels the mouse must move before a drag starts.
 */
Blockly.DRAG_RADIUS = 3;

/**
 * Number of pixels the mouse must move before a drag/scroll starts from the
 * flyout.  Because the drag-intention is determined when this is reached, it is
 * larger than Blockly.DRAG_RADIUS so that the drag-direction is clearer.
 */
Blockly.FLYOUT_DRAG_RADIUS = 10;

/**
 * Maximum misalignment between connections for them to snap together.
 */
Blockly.SNAP_RADIUS = 48;

/**
 * Maximum misalignment between connections for them to snap together,
 * when a connection is already highlighted.
 */
Blockly.CONNECTING_SNAP_RADIUS = 96;

/**
 * How much to prefer staying connected to the current connection over moving to
 * a new connection.  The current previewed connection is considered to be this
 * much closer to the matching connection on the block than it actually is.
 */
Blockly.CURRENT_CONNECTION_PREFERENCE = 20;

/**
 * Delay in ms between trigger and bumping unconnected block out of alignment.
 */
Blockly.BUMP_DELAY = 0;

/**
 * Number of characters to truncate a collapsed block to.
 */
Blockly.COLLAPSE_CHARS = 30;

/**
 * Length in ms for a touch to become a long press.
 */
Blockly.LONGPRESS = 750;

/**
 * Prevent a sound from playing if another sound preceded it within this many
 * milliseconds.
 */
Blockly.SOUND_LIMIT = 100;

/**
 * When dragging a block out of a stack, split the stack in two (true), or drag
 * out the block healing the stack (false).
 */
Blockly.DRAG_STACK = true;

/**
 * The richness of block colours, regardless of the hue.
 * Must be in the range of 0 (inclusive) to 1 (exclusive).
 */
Blockly.HSV_SATURATION = 0.45;

/**
 * The intensity of block colours, regardless of the hue.
 * Must be in the range of 0 (inclusive) to 1 (exclusive).
 */
Blockly.HSV_VALUE = 0.65;

/**
 * Sprited icons and images.
 */
Blockly.SPRITE = {
  width: 96,
  height: 124,
  url: 'sprites.png'
};

// Constants below this point are not intended to be changed.

/**
 * Required name space for SVG elements.
 * @const
 */
Blockly.SVG_NS = 'http://www.w3.org/2000/svg';

/**
 * Required name space for HTML elements.
 * @const
 */
Blockly.HTML_NS = 'http://www.w3.org/1999/xhtml';

/**
 * ENUM for a right-facing value input.  E.g. 'set item to' or 'return'.
 * @const
 */
Blockly.INPUT_VALUE = 1;

/**
 * ENUM for a left-facing value output.  E.g. 'random fraction'.
 * @const
 */
Blockly.OUTPUT_VALUE = 2;

/**
 * ENUM for a down-facing block stack.  E.g. 'if-do' or 'else'.
 * @const
 */
Blockly.NEXT_STATEMENT = 3;

/**
 * ENUM for an up-facing block stack.  E.g. 'break out of loop'.
 * @const
 */
Blockly.PREVIOUS_STATEMENT = 4;

/**
 * ENUM for an dummy input.  Used to add field(s) with no input.
 * @const
 */
Blockly.DUMMY_INPUT = 5;

/**
 * ENUM for left alignment.
 * @const
 */
Blockly.ALIGN_LEFT = -1;

/**
 * ENUM for centre alignment.
 * @const
 */
Blockly.ALIGN_CENTRE = 0;

/**
 * ENUM for right alignment.
 * @const
 */
Blockly.ALIGN_RIGHT = 1;

/**
 * ENUM for no drag operation.
 * @const
 */
Blockly.DRAG_NONE = 0;

/**
 * ENUM for inside the sticky DRAG_RADIUS.
 * @const
 */
Blockly.DRAG_STICKY = 1;

/**
 * ENUM for inside the non-sticky DRAG_RADIUS, for differentiating between
 * clicks and drags.
 * @const
 */
Blockly.DRAG_BEGIN = 1;

/**
 * ENUM for freely draggable (outside the DRAG_RADIUS, if one applies).
 * @const
 */
Blockly.DRAG_FREE = 2;

/**
 * Lookup table for determining the opposite type of a connection.
 * @const
 */
Blockly.OPPOSITE_TYPE = [];
Blockly.OPPOSITE_TYPE[Blockly.INPUT_VALUE] = Blockly.OUTPUT_VALUE;
Blockly.OPPOSITE_TYPE[Blockly.OUTPUT_VALUE] = Blockly.INPUT_VALUE;
Blockly.OPPOSITE_TYPE[Blockly.NEXT_STATEMENT] = Blockly.PREVIOUS_STATEMENT;
Blockly.OPPOSITE_TYPE[Blockly.PREVIOUS_STATEMENT] = Blockly.NEXT_STATEMENT;

/**
 * ENUM for toolbox and flyout at top of screen.
 * @const
 */
Blockly.TOOLBOX_AT_TOP = 0;

/**
 * ENUM for toolbox and flyout at bottom of screen.
 * @const
 */
Blockly.TOOLBOX_AT_BOTTOM = 1;

/**
 * ENUM for toolbox and flyout at left of screen.
 * @const
 */
Blockly.TOOLBOX_AT_LEFT = 2;

/**
 * ENUM for toolbox and flyout at right of screen.
 * @const
 */
Blockly.TOOLBOX_AT_RIGHT = 3;

/**
<<<<<<< HEAD
 * ENUM for output shape: hexagonal (booleans/predicates).
 * @const
 */
Blockly.OUTPUT_SHAPE_HEXAGONAL = 1;

/**
 * ENUM for output shape: rounded (numbers).
 * @const
 */
Blockly.OUTPUT_SHAPE_ROUND = 2;

/**
 * ENUM for output shape: squared (any/all values; strings).
 * @const
 */
Blockly.OUTPUT_SHAPE_SQUARE = 3;

/**
 * Radius of stack glow, in px.
 * @type {number}
 * @const
 */
Blockly.STACK_GLOW_RADIUS = 1.3;

/**
 * Radius of replacement glow, in px.
 * @type {number}
 * @const
 */
Blockly.REPLACEMENT_GLOW_RADIUS = 2;

/**
 * ENUM for categories.
 * @const
 */
Blockly.Categories = {
  "motion": "motion",
  "looks": "looks",
  "sound": "sounds",
  "pen": "pen",
  "data": "data",
  "event": "events",
  "control": "control",
  "sensing": "sensing",
  "operators": "operators",
  "more": "more"
};
=======
 * ENUM representing that an event is not in any delete areas.
 * Null for backwards compatibility reasons.
 * @const
 */
Blockly.DELETE_AREA_NONE = null;
>>>>>>> 7a2c01e1

/**
 * ENUM representing that an event is in the delete area of the trash can.
 * @const
 */
Blockly.DELETE_AREA_TRASH = 1;

/**
 * ENUM representing that an event is in the delete area of the toolbox or
 * flyout.
 * @const
 */
Blockly.DELETE_AREA_TOOLBOX = 2;

/**
 * String for use in the "custom" attribute of a category in toolbox xml.
 * This string indicates that the category should be dynamically populated with
 * variable blocks.
 * @const {string}
 */
Blockly.VARIABLE_CATEGORY_NAME = 'VARIABLE';

/**
 * String for use in the "custom" attribute of a category in toolbox xml.
 * This string indicates that the category should be dynamically populated with
 * procedure blocks.
 * @const {string}
 */
Blockly.PROCEDURE_CATEGORY_NAME = 'PROCEDURE';<|MERGE_RESOLUTION|>--- conflicted
+++ resolved
@@ -227,7 +227,6 @@
 Blockly.TOOLBOX_AT_RIGHT = 3;
 
 /**
-<<<<<<< HEAD
  * ENUM for output shape: hexagonal (booleans/predicates).
  * @const
  */
@@ -275,13 +274,13 @@
   "operators": "operators",
   "more": "more"
 };
-=======
+
+/**
  * ENUM representing that an event is not in any delete areas.
  * Null for backwards compatibility reasons.
  * @const
  */
 Blockly.DELETE_AREA_NONE = null;
->>>>>>> 7a2c01e1
 
 /**
  * ENUM representing that an event is in the delete area of the trash can.
