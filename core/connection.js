--- conflicted
+++ resolved
@@ -335,10 +335,6 @@
     var blockB = this.sourceBlock_;
     var blockA = target.getSourceBlock();
   }
-<<<<<<< HEAD
-
-=======
->>>>>>> 92e7cef4
   if (blockA && blockA == blockB) {
     return Blockly.Connection.REASON_SELF_CONNECTION;
   } else if (target.type != Blockly.OPPOSITE_TYPE[this.type]) {
@@ -447,7 +443,6 @@
       // Can't drag an input to an output--you have to move the inferior block.
       return false;
     }
-<<<<<<< HEAD
     case Blockly.INPUT_VALUE: {
       // Offering to connect the left (male) of a value block to an already
       // connected value pair is ok, we'll splice it in.
@@ -484,29 +479,6 @@
     }
     default:
       throw 'Unknown connection type in isConnectionAllowed';
-=======
-  }
-
-  // Offering to connect the left (male) of a value block to an already
-  // connected value pair is ok, we'll splice it in.
-  // However, don't offer to splice into an immovable block.
-  if (candidate.type == Blockly.INPUT_VALUE && candidate.isConnected() &&
-      !candidate.targetBlock().isMovable() &&
-      !candidate.targetBlock().isShadow()) {
-    return false;
-  }
-
-  // Don't let a block with no next connection bump other blocks out of the
-  // stack.  But covering up a shadow block or stack of shadow blocks is fine.
-  // Similarly, replacing a terminal statement with another terminal statement
-  // is allowed.
-  if (this.type == Blockly.PREVIOUS_STATEMENT &&
-      candidate.isConnected() &&
-      !this.sourceBlock_.nextConnection &&
-      !candidate.targetBlock().isShadow() &&
-      candidate.targetBlock().nextConnection) {
-    return false;
->>>>>>> 92e7cef4
   }
 
   // Don't let blocks try to connect to themselves or ones they nest.
