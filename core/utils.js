--- conflicted
+++ resolved
@@ -57,17 +57,10 @@
   var classes = element.getAttribute('class') || '';
   if ((' ' + classes + ' ').indexOf(' ' + className + ' ') != -1) {
     return false;
-<<<<<<< HEAD
   }
   if (classes) {
     classes += ' ';
   }
-=======
-  }
-  if (classes) {
-    classes += ' ';
-  }
->>>>>>> b0264eb5
   element.setAttribute('class', classes + className);
   return true;
 };
@@ -217,11 +210,7 @@
   var transform = element.getAttribute('transform');
   if (transform) {
     var transformComponents =
-<<<<<<< HEAD
-      transform.match(Blockly.utils.getScale_.REGEXP_);
-=======
         transform.match(Blockly.utils.getScale_.REGEXP_);
->>>>>>> b0264eb5
     if (transformComponents && transformComponents[0]) {
       scale = parseFloat(transformComponents[0]);
     }
@@ -275,11 +264,7 @@
  * @param {Element} parent Optional parent on which to append the element.
  * @return {!SVGElement} Newly created SVG element.
  */
-<<<<<<< HEAD
 Blockly.utils.createSvgElement = function(name, attrs, parent) {
-=======
-Blockly.utils.createSvgElement = function(name, attrs, parent /*, opt_workspace */) {
->>>>>>> b0264eb5
   var e = /** @type {!SVGElement} */ (
       document.createElementNS(Blockly.SVG_NS, name));
   for (var key in attrs) {
@@ -429,15 +414,6 @@
 };
 
 /**
-<<<<<<< HEAD
- * Replaces string table references in a message string. For example,
- * %{bky_my_msg} and %{BKY_MY_MSG} will both be replaced with the value in
- * Blockly.Msg['MY_MSG'].
- * @param {string} message Text which might contain string table references.
- * @return {!string} String with message references replaced.
- */
-Blockly.utils.replaceMessageReferences = function(message) {
-=======
  * Replaces string table references in a message, if the message is a string.
  * For example, "%{bky_my_msg}" and "%{BKY_MY_MSG}" will both be replaced with
  * the value in Blockly.Msg['MY_MSG'].
@@ -449,7 +425,6 @@
   if (!goog.isString(message)) {
     return message;
   }
->>>>>>> b0264eb5
   var interpolatedResult = Blockly.utils.tokenizeInterpolation_(message, false);
   // When parseInterpolationTokens == false, interpolatedResult should be at
   // most length 1.
@@ -457,8 +432,6 @@
 };
 
 /**
-<<<<<<< HEAD
-=======
  * Validates that any %{BKY_...} references in the message refer to keys of
  * the Blockly.Msg string table.
  * @param {string} message Text which might contain string table references.
@@ -486,7 +459,6 @@
 };
 
 /**
->>>>>>> b0264eb5
  * Internal implemention of the message reference and interpolation token
  * parsing used by tokenizeInterpolation() and replaceMessageReferences().
  * @param {string} message Text which might contain string table references and
@@ -568,13 +540,9 @@
               keyUpper.substring(4) : null;
           if (bklyKey && bklyKey in Blockly.Msg) {
             var rawValue = Blockly.Msg[bklyKey];
-<<<<<<< HEAD
-            var subTokens = Blockly.utils.tokenizeInterpolation(rawValue);
-=======
             var subTokens = goog.isString(rawValue) ?
                 Blockly.utils.tokenizeInterpolation(rawValue) :
                 parseInterpolationTokens ? String(rawValue) : rawValue;
->>>>>>> b0264eb5
             tokens = tokens.concat(subTokens);
           } else {
             // No entry found in the string table. Pass reference as string.
@@ -813,7 +781,6 @@
 };
 
 /**
-<<<<<<< HEAD
  * Measure some text using a canvas in-memory.
  * @param {string} fontSize E.g., '10pt'
  * @param {string} fontFamily E.g., 'Arial'
@@ -842,8 +809,6 @@
 };
 
 /**
-=======
->>>>>>> b0264eb5
  * Check if 3D transforms are supported by adding an element
  * and attempting to set the property.
  * @return {boolean} true if 3D transforms are supported.
@@ -911,8 +876,6 @@
   } else {
     parentNode.appendChild(newNode);
   }
-<<<<<<< HEAD
-=======
 };
 
 /**
@@ -947,5 +910,4 @@
 Blockly.utils.setCssTransform = function(node, transform) {
   node.style['transform'] = transform;
   node.style['-webkit-transform'] = transform;
->>>>>>> b0264eb5
 };