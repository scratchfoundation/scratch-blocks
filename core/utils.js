--- conflicted
+++ resolved
@@ -572,20 +572,6 @@
     'ABCDEFGHIJKLMNOPQRSTUVWXYZabcdefghijklmnopqrstuvwxyz0123456789';
 
 /**
-<<<<<<< HEAD
- * Measure some text using a canvas in-memory.
- * @param {string} fontSize E.g., '10pt'
- * @param {string} fontFamily E.g., 'Arial'
- * @param {string} fontWeight E.g., '600'
- * @param {string} text The actual text to measure
- * @return {number} Width of the text in px.
- */
-Blockly.measureText = function(fontSize, fontFamily, fontWeight, text) {
-  var canvas = document.createElement('canvas');
-  var context = canvas.getContext('2d');
-  context.font = fontWeight + ' ' + fontSize + ' ' + fontFamily;
-  return context.measureText(text).width;
-=======
  * Wrap text to the specified width.
  * @param {string} text Text to wrap.
  * @param {number} limit Width to wrap each line.
@@ -751,5 +737,19 @@
     }
   }
   return text.join('');
->>>>>>> 92e7cef4
-};+};
+
+/**
+ * Measure some text using a canvas in-memory.
+ * @param {string} fontSize E.g., '10pt'
+ * @param {string} fontFamily E.g., 'Arial'
+ * @param {string} fontWeight E.g., '600'
+ * @param {string} text The actual text to measure
+ * @return {number} Width of the text in px.
+ */
+Blockly.measureText = function(fontSize, fontFamily, fontWeight, text) {
+  var canvas = document.createElement('canvas');
+  var context = canvas.getContext('2d');
+  context.font = fontWeight + ' ' + fontSize + ' ' + fontFamily;
+  return context.measureText(text).width;
+};
