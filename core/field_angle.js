/**
 * @license
 * Visual Blocks Editor
 *
 * Copyright 2013 Google Inc.
 * https://developers.google.com/blockly/
 *
 * Licensed under the Apache License, Version 2.0 (the "License");
 * you may not use this file except in compliance with the License.
 * You may obtain a copy of the License at
 *
 *   http://www.apache.org/licenses/LICENSE-2.0
 *
 * Unless required by applicable law or agreed to in writing, software
 * distributed under the License is distributed on an "AS IS" BASIS,
 * WITHOUT WARRANTIES OR CONDITIONS OF ANY KIND, either express or implied.
 * See the License for the specific language governing permissions and
 * limitations under the License.
 */

/**
 * @fileoverview Angle input field.
 * @author fraser@google.com (Neil Fraser)
 */
'use strict';

goog.provide('Blockly.FieldAngle');

goog.require('Blockly.DropDownDiv');
goog.require('Blockly.FieldTextInput');
goog.require('goog.math');
goog.require('goog.userAgent');


/**
 * Class for an editable angle field.
 * @param {(string|number)=} opt_value The initial content of the field. The
 *     value should cast to a number, and if it does not, '0' will be used.
 * @param {Function=} opt_validator An optional function that is called
 *     to validate any constraints on what the user entered.  Takes the new
 *     text as an argument and returns the accepted text or null to abort
 *     the change.
 * @extends {Blockly.FieldTextInput}
 * @constructor
 */
<<<<<<< HEAD
Blockly.FieldAngle = function(text, opt_validator) {
  // Add degree symbol: "360°" (LTR) or "°360" (RTL)
  this.symbol_ = Blockly.utils.createSvgElement('tspan', {}, null);
  this.symbol_.appendChild(document.createTextNode('\u00B0'));

  Blockly.FieldAngle.superClass_.constructor.call(this, text, opt_validator);
  this.addArgType('angle');
=======
Blockly.FieldAngle = function(opt_value, opt_validator) {
  // Add degree symbol: '360°' (LTR) or '°360' (RTL)
  this.symbol_ = Blockly.utils.createSvgElement('tspan', {}, null);
  this.symbol_.appendChild(document.createTextNode('\u00B0'));

  opt_value = (opt_value && !isNaN(opt_value)) ? String(opt_value) : '0';
  Blockly.FieldAngle.superClass_.constructor.call(
      this, opt_value, opt_validator);
>>>>>>> b0264eb5
};
goog.inherits(Blockly.FieldAngle, Blockly.FieldTextInput);

/**
 * Round angles to the nearest 15 degrees when using mouse.
 * Set to 0 to disable rounding.
 */
Blockly.FieldAngle.ROUND = 15;

/**
 * Half the width of protractor image.
 */
Blockly.FieldAngle.HALF = 100 / 2;

/* The following two settings work together to set the behaviour of the angle
 * picker.  While many combinations are possible, two modes are typical:
 * Math mode.
 *   0 deg is right, 90 is up.  This is the style used by protractors.
 *   Blockly.FieldAngle.CLOCKWISE = false;
 *   Blockly.FieldAngle.OFFSET = 0;
 * Compass mode.
 *   0 deg is up, 90 is right.  This is the style used by maps.
 *   Blockly.FieldAngle.CLOCKWISE = true;
 *   Blockly.FieldAngle.OFFSET = 90;
 */

/**
 * Angle increases clockwise (true) or counterclockwise (false).
 */
Blockly.FieldAngle.CLOCKWISE = true;

/**
 * Offset the location of 0 degrees (and all angles) by a constant.
 * Usually either 0 (0 = right) or 90 (0 = up).
 */
Blockly.FieldAngle.OFFSET = 90;

/**
 * Maximum allowed angle before wrapping.
 * Usually either 360 (for 0 to 359.9) or 180 (for -179.9 to 180).
 */
Blockly.FieldAngle.WRAP = 180;


/**
 * Radius of protractor circle.  Slightly smaller than protractor size since
 * otherwise SVG crops off half the border at the edges.
 */
Blockly.FieldAngle.RADIUS = Blockly.FieldAngle.HALF - 1;

/**
 * Clean up this FieldAngle, as well as the inherited FieldTextInput.
 * @return {!Function} Closure to call on destruction of the WidgetDiv.
 * @private
 */
Blockly.FieldAngle.prototype.dispose_ = function() {
  var thisField = this;
  return function() {
    Blockly.FieldAngle.superClass_.dispose_.call(thisField)();
    thisField.gauge_ = null;
    if (thisField.clickWrapper_) {
      Blockly.unbindEvent_(thisField.clickWrapper_);
    }
    if (thisField.moveWrapper1_) {
      Blockly.unbindEvent_(thisField.moveWrapper1_);
    }
    if (thisField.moveWrapper2_) {
      Blockly.unbindEvent_(thisField.moveWrapper2_);
    }
  };
};

/**
 * Show the inline free-text editor on top of the text.
 * @private
 */
Blockly.FieldAngle.prototype.showEditor_ = function() {
  var noFocus =
      goog.userAgent.MOBILE || goog.userAgent.ANDROID || goog.userAgent.IPAD;
  // Mobile browsers have issues with in-line textareas (focus & keyboards).
  Blockly.FieldAngle.superClass_.showEditor_.call(this, noFocus);
  // If there is an existing drop-down someone else owns, hide it immediately and clear it.
  Blockly.DropDownDiv.hideWithoutAnimation();
  Blockly.DropDownDiv.clearContent();
  var div = Blockly.DropDownDiv.getContentDiv();
  // Build the SVG DOM.
  var svg = Blockly.utils.createSvgElement('svg', {
    'xmlns': 'http://www.w3.org/2000/svg',
    'xmlns:html': 'http://www.w3.org/1999/xhtml',
    'xmlns:xlink': 'http://www.w3.org/1999/xlink',
    'version': '1.1',
    'height': (Blockly.FieldAngle.HALF * 2) + 'px',
    'width': (Blockly.FieldAngle.HALF * 2) + 'px'
  }, div);
  var circle = Blockly.utils.createSvgElement('circle', {
    'cx': Blockly.FieldAngle.HALF, 'cy': Blockly.FieldAngle.HALF,
    'r': Blockly.FieldAngle.RADIUS,
    'class': 'blocklyAngleCircle'
  }, svg);
  this.gauge_ = Blockly.utils.createSvgElement('path',
      {'class': 'blocklyAngleGauge'}, svg);
  this.line_ = Blockly.utils.createSvgElement('line',
      {'x1': Blockly.FieldAngle.HALF,
      'y1': Blockly.FieldAngle.HALF,
      'class': 'blocklyAngleLine'}, svg);
  // Draw markers around the edge.
  for (var angle = 0; angle < 360; angle += 15) {
    Blockly.utils.createSvgElement('line', {
      'x1': Blockly.FieldAngle.HALF + Blockly.FieldAngle.RADIUS,
      'y1': Blockly.FieldAngle.HALF,
      'x2': Blockly.FieldAngle.HALF + Blockly.FieldAngle.RADIUS -
          (angle % 45 == 0 ? 10 : 5),
      'y2': Blockly.FieldAngle.HALF,
      'class': 'blocklyAngleMarks',
      'transform': 'rotate(' + angle + ',' +
          Blockly.FieldAngle.HALF + ',' + Blockly.FieldAngle.HALF + ')'
    }, svg);
  }

  Blockly.DropDownDiv.setColour(this.sourceBlock_.parentBlock_.getColour(),
      this.sourceBlock_.getColourTertiary());
  Blockly.DropDownDiv.setCategory(this.sourceBlock_.parentBlock_.getCategory());
  Blockly.DropDownDiv.showPositionedByBlock(this, this.sourceBlock_);

  // The angle picker is different from other fields in that it updates on
  // mousemove even if it's not in the middle of a drag.  In future we may
  // change this behavior.  For now, using bindEvent_ instead of
  // bindEventWithChecks_ allows it to work without a mousedown/touchstart.
  this.clickWrapper_ =
      Blockly.bindEvent_(svg, 'click', this, function() {
        Blockly.WidgetDiv.hide();
        Blockly.DropDownDiv.hide();
      });
  this.moveWrapper1_ =
      Blockly.bindEvent_(circle, 'mousemove', this, this.onMouseMove);
  this.moveWrapper2_ =
      Blockly.bindEvent_(this.gauge_, 'mousemove', this,
      this.onMouseMove);
  this.updateGraph_();
};

/**
 * Set the angle to match the mouse's position.
 * @param {!Event} e Mouse move event.
 */
Blockly.FieldAngle.prototype.onMouseMove = function(e) {
  var bBox = this.gauge_.ownerSVGElement.getBoundingClientRect();
  var dx = e.clientX - bBox.left - Blockly.FieldAngle.HALF;
  var dy = e.clientY - bBox.top - Blockly.FieldAngle.HALF;
  var angle = Math.atan(-dy / dx);
  if (isNaN(angle)) {
    // This shouldn't happen, but let's not let this error propagate further.
    return;
  }
  angle = goog.math.toDegrees(angle);
  // 0: East, 90: North, 180: West, 270: South.
  if (dx < 0) {
    angle += 180;
  } else if (dy > 0) {
    angle += 360;
  }
  if (Blockly.FieldAngle.CLOCKWISE) {
    angle = Blockly.FieldAngle.OFFSET + 360 - angle;
  } else {
    angle -= Blockly.FieldAngle.OFFSET;
  }
  if (Blockly.FieldAngle.ROUND) {
    angle = Math.round(angle / Blockly.FieldAngle.ROUND) *
        Blockly.FieldAngle.ROUND;
  }
  angle = this.callValidator(angle);
  Blockly.FieldTextInput.htmlInput_.value = angle;
  this.setValue(angle);
  this.validate_();
  this.resizeEditor_();
};

/**
 * Insert a degree symbol.
 * @param {?string} text New text.
 */
Blockly.FieldAngle.prototype.setText = function(text) {
  Blockly.FieldAngle.superClass_.setText.call(this, text);
  if (!this.textElement_) {
    // Not rendered yet.
    return;
  }
  this.updateGraph_();
  // Insert degree symbol.
  if (this.sourceBlock_.RTL) {
    this.textElement_.insertBefore(this.symbol_, this.textElement_.firstChild);
  } else {
    this.textElement_.appendChild(this.symbol_);
  }
  // Cached width is obsolete.  Clear it.
  this.size_.width = 0;
};

/**
 * Redraw the graph with the current angle.
 * @private
 */
Blockly.FieldAngle.prototype.updateGraph_ = function() {
  if (!this.gauge_) {
    return;
  }
  var angleDegrees = Number(this.getText()) + Blockly.FieldAngle.OFFSET;
  var angleRadians = goog.math.toRadians(angleDegrees);
  var path = ['M ', Blockly.FieldAngle.HALF, ',', Blockly.FieldAngle.HALF];
  var x2 = Blockly.FieldAngle.HALF;
  var y2 = Blockly.FieldAngle.HALF;
  if (!isNaN(angleRadians)) {
    var angle1 = goog.math.toRadians(Blockly.FieldAngle.OFFSET);
    var x1 = Math.cos(angle1) * Blockly.FieldAngle.RADIUS;
    var y1 = Math.sin(angle1) * -Blockly.FieldAngle.RADIUS;
    if (Blockly.FieldAngle.CLOCKWISE) {
      angleRadians = 2 * angle1 - angleRadians;
    }
    x2 += Math.cos(angleRadians) * Blockly.FieldAngle.RADIUS;
    y2 -= Math.sin(angleRadians) * Blockly.FieldAngle.RADIUS;
    // Don't ask how the flag calculations work.  They just do.
    var largeFlag = Math.abs(Math.floor((angleRadians - angle1) / Math.PI) % 2);
    if (Blockly.FieldAngle.CLOCKWISE) {
      largeFlag = 1 - largeFlag;
    }
    var sweepFlag = Number(Blockly.FieldAngle.CLOCKWISE);
    path.push(' l ', x1, ',', y1,
        ' A ', Blockly.FieldAngle.RADIUS, ',', Blockly.FieldAngle.RADIUS,
        ' 0 ', largeFlag, ' ', sweepFlag, ' ', x2, ',', y2, ' z');
  }
  this.gauge_.setAttribute('d', path.join(''));
  this.line_.setAttribute('x2', x2);
  this.line_.setAttribute('y2', y2);
};

/**
 * Ensure that only an angle may be entered.
 * @param {string} text The user's text.
 * @return {?string} A string representing a valid angle, or null if invalid.
 */
Blockly.FieldAngle.prototype.classValidator = function(text) {
  if (text === null) {
    return null;
  }
  var n = parseFloat(text || 0);
  if (isNaN(n)) {
    return null;
  }
  n = n % 360;
  if (n < 0) {
    n += 360;
  }
  if (n > Blockly.FieldAngle.WRAP) {
    n -= 360;
  }
  return String(n);
};<|MERGE_RESOLUTION|>--- conflicted
+++ resolved
@@ -43,15 +43,6 @@
  * @extends {Blockly.FieldTextInput}
  * @constructor
  */
-<<<<<<< HEAD
-Blockly.FieldAngle = function(text, opt_validator) {
-  // Add degree symbol: "360°" (LTR) or "°360" (RTL)
-  this.symbol_ = Blockly.utils.createSvgElement('tspan', {}, null);
-  this.symbol_.appendChild(document.createTextNode('\u00B0'));
-
-  Blockly.FieldAngle.superClass_.constructor.call(this, text, opt_validator);
-  this.addArgType('angle');
-=======
 Blockly.FieldAngle = function(opt_value, opt_validator) {
   // Add degree symbol: '360°' (LTR) or '°360' (RTL)
   this.symbol_ = Blockly.utils.createSvgElement('tspan', {}, null);
@@ -60,7 +51,7 @@
   opt_value = (opt_value && !isNaN(opt_value)) ? String(opt_value) : '0';
   Blockly.FieldAngle.superClass_.constructor.call(
       this, opt_value, opt_validator);
->>>>>>> b0264eb5
+  this.addArgType('angle');
 };
 goog.inherits(Blockly.FieldAngle, Blockly.FieldTextInput);
 
