/**
 * @license
 * Visual Blocks Editor
 *
 * Copyright 2013 Google Inc.
 * https://developers.google.com/blockly/
 *
 * Licensed under the Apache License, Version 2.0 (the "License");
 * you may not use this file except in compliance with the License.
 * You may obtain a copy of the License at
 *
 *   http://www.apache.org/licenses/LICENSE-2.0
 *
 * Unless required by applicable law or agreed to in writing, software
 * distributed under the License is distributed on an "AS IS" BASIS,
 * WITHOUT WARRANTIES OR CONDITIONS OF ANY KIND, either express or implied.
 * See the License for the specific language governing permissions and
 * limitations under the License.
 */

/**
 * @fileoverview Angle input field.
 * @author fraser@google.com (Neil Fraser)
 */
'use strict';

goog.provide('Blockly.FieldAngle');

goog.require('Blockly.DropDownDiv');
goog.require('Blockly.FieldTextInput');
goog.require('goog.math');
goog.require('goog.userAgent');


/**
 * Class for an editable angle field.
 * @param {(string|number)=} opt_value The initial content of the field. The
 *     value should cast to a number, and if it does not, '0' will be used.
 * @param {Function=} opt_validator An optional function that is called
 *     to validate any constraints on what the user entered.  Takes the new
 *     text as an argument and returns the accepted text or null to abort
 *     the change.
 * @extends {Blockly.FieldTextInput}
 * @constructor
 */
Blockly.FieldAngle = function(opt_value, opt_validator) {
  // Add degree symbol: '360°' (LTR) or '°360' (RTL)
  this.symbol_ = Blockly.utils.createSvgElement('tspan', {}, null);
  this.symbol_.appendChild(document.createTextNode('\u00B0'));

  opt_value = (opt_value && !isNaN(opt_value)) ? String(opt_value) : '0';
  Blockly.FieldAngle.superClass_.constructor.call(
      this, opt_value, opt_validator);
<<<<<<< HEAD
  this.addArgType('angle');
=======
>>>>>>> 7a2c01e1
};
goog.inherits(Blockly.FieldAngle, Blockly.FieldTextInput);

/**
 * Round angles to the nearest 15 degrees when using mouse.
 * Set to 0 to disable rounding.
 */
Blockly.FieldAngle.ROUND = 15;

/**
 * Half the width of protractor image.
 */
Blockly.FieldAngle.HALF = 100 / 2;

/* The following two settings work together to set the behaviour of the angle
 * picker.  While many combinations are possible, two modes are typical:
 * Math mode.
 *   0 deg is right, 90 is up.  This is the style used by protractors.
 *   Blockly.FieldAngle.CLOCKWISE = false;
 *   Blockly.FieldAngle.OFFSET = 0;
 * Compass mode.
 *   0 deg is up, 90 is right.  This is the style used by maps.
 *   Blockly.FieldAngle.CLOCKWISE = true;
 *   Blockly.FieldAngle.OFFSET = 90;
 */

/**
 * Angle increases clockwise (true) or counterclockwise (false).
 */
Blockly.FieldAngle.CLOCKWISE = true;

/**
 * Offset the location of 0 degrees (and all angles) by a constant.
 * Usually either 0 (0 = right) or 90 (0 = up).
 */
Blockly.FieldAngle.OFFSET = 90;

/**
 * Maximum allowed angle before wrapping.
 * Usually either 360 (for 0 to 359.9) or 180 (for -179.9 to 180).
 */
<<<<<<< HEAD
Blockly.FieldAngle.WRAP = 180;
=======
Blockly.FieldAngle.WRAP = 360;
>>>>>>> 7a2c01e1

/**
 * Radius of protractor circle.  Slightly smaller than protractor size since
 * otherwise SVG crops off half the border at the edges.
 */
Blockly.FieldAngle.RADIUS = Blockly.FieldAngle.HALF - 1;

/**
 * Adds degree symbol and recalculates width.
 * Saves the computed width in a property.
 * @private
 */
Blockly.FieldAngle.prototype.render_ = function() {
  if (!this.visible_) {
    this.size_.width = 0;
    return;
  }

  // Update textElement.
  this.textElement_.textContent = this.getDisplayText_();
  
  // Insert degree symbol.
  if (this.sourceBlock_.RTL) {
     this.textElement_.insertBefore(this.symbol_, this.textElement_.firstChild);
   } else {
     this.textElement_.appendChild(this.symbol_);
   }
  this.updateWidth();
};

/**
 * Clean up this FieldAngle, as well as the inherited FieldTextInput.
 * @return {!Function} Closure to call on destruction of the WidgetDiv.
 * @private
 */
Blockly.FieldAngle.prototype.dispose_ = function() {
  var thisField = this;
  return function() {
    Blockly.FieldAngle.superClass_.dispose_.call(thisField)();
    thisField.gauge_ = null;
    if (thisField.clickWrapper_) {
      Blockly.unbindEvent_(thisField.clickWrapper_);
    }
    if (thisField.moveWrapper_) {
      Blockly.unbindEvent_(thisField.moveWrapper_);
    }
  };
};

/**
 * Show the inline free-text editor on top of the text.
 * @private
 */
Blockly.FieldAngle.prototype.showEditor_ = function() {
  var noFocus =
      goog.userAgent.MOBILE || goog.userAgent.ANDROID || goog.userAgent.IPAD;
  // Mobile browsers have issues with in-line textareas (focus & keyboards).
  Blockly.FieldAngle.superClass_.showEditor_.call(this, noFocus);
  // If there is an existing drop-down someone else owns, hide it immediately and clear it.
  Blockly.DropDownDiv.hideWithoutAnimation();
  Blockly.DropDownDiv.clearContent();
  var div = Blockly.DropDownDiv.getContentDiv();
  // Build the SVG DOM.
  var svg = Blockly.utils.createSvgElement('svg', {
    'xmlns': 'http://www.w3.org/2000/svg',
    'xmlns:html': 'http://www.w3.org/1999/xhtml',
    'xmlns:xlink': 'http://www.w3.org/1999/xlink',
    'version': '1.1',
    'height': (Blockly.FieldAngle.HALF * 2) + 'px',
    'width': (Blockly.FieldAngle.HALF * 2) + 'px'
  }, div);
<<<<<<< HEAD
  Blockly.utils.createSvgElement('circle', {
=======
  var circle = Blockly.utils.createSvgElement('circle', {
>>>>>>> 7a2c01e1
    'cx': Blockly.FieldAngle.HALF, 'cy': Blockly.FieldAngle.HALF,
    'r': Blockly.FieldAngle.RADIUS,
    'class': 'blocklyAngleCircle'
  }, svg);
  this.gauge_ = Blockly.utils.createSvgElement('path',
      {'class': 'blocklyAngleGauge'}, svg);
<<<<<<< HEAD
  this.line_ = Blockly.utils.createSvgElement('line',
      {'x1': Blockly.FieldAngle.HALF,
      'y1': Blockly.FieldAngle.HALF,
      'class': 'blocklyAngleLine'
=======
  this.line_ = Blockly.utils.createSvgElement('line',{
      'x1': Blockly.FieldAngle.HALF,
      'y1': Blockly.FieldAngle.HALF,
      'class': 'blocklyAngleLine',
>>>>>>> 7a2c01e1
     }, svg);
  // Draw markers around the edge.
  for (var angle = 0; angle < 360; angle += 15) {
    Blockly.utils.createSvgElement('line', {
      'x1': Blockly.FieldAngle.HALF + Blockly.FieldAngle.RADIUS,
      'y1': Blockly.FieldAngle.HALF,
      'x2': Blockly.FieldAngle.HALF + Blockly.FieldAngle.RADIUS -
          (angle % 45 == 0 ? 10 : 5),
      'y2': Blockly.FieldAngle.HALF,
      'class': 'blocklyAngleMarks',
      'transform': 'rotate(' + angle + ',' +
          Blockly.FieldAngle.HALF + ',' + Blockly.FieldAngle.HALF + ')'
    }, svg);
  }

  Blockly.DropDownDiv.setColour(this.sourceBlock_.parentBlock_.getColour(),
      this.sourceBlock_.getColourTertiary());
  Blockly.DropDownDiv.setCategory(this.sourceBlock_.parentBlock_.getCategory());
  Blockly.DropDownDiv.showPositionedByBlock(this, this.sourceBlock_);

  // The angle picker is different from other fields in that it updates on
  // mousemove even if it's not in the middle of a drag.  In future we may
  // change this behavior.  For now, using bindEvent_ instead of
  // bindEventWithChecks_ allows it to work without a mousedown/touchstart.
  this.clickWrapper_ =
      Blockly.bindEvent_(svg, 'click', this, function() {
        Blockly.WidgetDiv.hide();
        Blockly.DropDownDiv.hide();
        Blockly.unbindEvent_(this.moveWrapper_);
      });
  this.moveWrapper_ =
      Blockly.bindEvent_(svg, 'mousemove', this, this.onMouseMove);
  this.updateGraph_();
};

/**
 * Set the angle to match the mouse's position.
 * @param {!Event} e Mouse move event.
 */
Blockly.FieldAngle.prototype.onMouseMove = function(e) {
  var bBox = this.gauge_.ownerSVGElement.getBoundingClientRect();
  var dx = e.clientX - bBox.left - Blockly.FieldAngle.HALF;
  var dy = e.clientY - bBox.top - Blockly.FieldAngle.HALF;
  var angle = Math.atan(-dy / dx);
  if (isNaN(angle)) {
    // This shouldn't happen, but let's not let this error propagate further.
    return;
  }
  angle = goog.math.toDegrees(angle);
  // 0: East, 90: North, 180: West, 270: South.
  if (dx < 0) {
    angle += 180;
  } else if (dy > 0) {
    angle += 360;
  }
  if (Blockly.FieldAngle.CLOCKWISE) {
    angle = Blockly.FieldAngle.OFFSET + 360 - angle;
  } else {
    angle -= Blockly.FieldAngle.OFFSET;
  }
  if (Blockly.FieldAngle.ROUND) {
    angle = Math.round(angle / Blockly.FieldAngle.ROUND) *
        Blockly.FieldAngle.ROUND;
  }
  angle = this.callValidator(angle);
  Blockly.FieldTextInput.htmlInput_.value = angle;
  this.setValue(angle);
  this.validate_();
  this.resizeEditor_();
};

/**
 * Insert a degree symbol.
 * @param {?string} text New text.
 */
Blockly.FieldAngle.prototype.setText = function(text) {
  Blockly.FieldAngle.superClass_.setText.call(this, text);
  if (!this.textElement_) {
    // Not rendered yet.
    return;
  }
  this.updateGraph_();
  // Cached width is obsolete.  Clear it.
  this.size_.width = 0;
};

/**
 * Redraw the graph with the current angle.
 * @private
 */
Blockly.FieldAngle.prototype.updateGraph_ = function() {
  if (!this.gauge_) {
    return;
  }
  var angleDegrees = Number(this.getText()) + Blockly.FieldAngle.OFFSET;
  var angleRadians = goog.math.toRadians(angleDegrees);
  var path = ['M ', Blockly.FieldAngle.HALF, ',', Blockly.FieldAngle.HALF];
  var x2 = Blockly.FieldAngle.HALF;
  var y2 = Blockly.FieldAngle.HALF;
  if (!isNaN(angleRadians)) {
    var angle1 = goog.math.toRadians(Blockly.FieldAngle.OFFSET);
    var x1 = Math.cos(angle1) * Blockly.FieldAngle.RADIUS;
    var y1 = Math.sin(angle1) * -Blockly.FieldAngle.RADIUS;
    if (Blockly.FieldAngle.CLOCKWISE) {
      angleRadians = 2 * angle1 - angleRadians;
    }
    x2 += Math.cos(angleRadians) * Blockly.FieldAngle.RADIUS;
    y2 -= Math.sin(angleRadians) * Blockly.FieldAngle.RADIUS;
    // Don't ask how the flag calculations work.  They just do.
    var largeFlag = Math.abs(Math.floor((angleRadians - angle1) / Math.PI) % 2);
    if (Blockly.FieldAngle.CLOCKWISE) {
      largeFlag = 1 - largeFlag;
    }
    var sweepFlag = Number(Blockly.FieldAngle.CLOCKWISE);
    path.push(' l ', x1, ',', y1,
        ' A ', Blockly.FieldAngle.RADIUS, ',', Blockly.FieldAngle.RADIUS,
        ' 0 ', largeFlag, ' ', sweepFlag, ' ', x2, ',', y2, ' z');
  }
  this.gauge_.setAttribute('d', path.join(''));
  this.line_.setAttribute('x2', x2);
  this.line_.setAttribute('y2', y2);
};

/**
 * Ensure that only an angle may be entered.
 * @param {string} text The user's text.
 * @return {?string} A string representing a valid angle, or null if invalid.
 */
Blockly.FieldAngle.prototype.classValidator = function(text) {
  if (text === null) {
    return null;
  }
  var n = parseFloat(text || 0);
  if (isNaN(n)) {
    return null;
  }
  n = n % 360;
  if (n < 0) {
    n += 360;
  }
  if (n > Blockly.FieldAngle.WRAP) {
    n -= 360;
  }
  return String(n);
};<|MERGE_RESOLUTION|>--- conflicted
+++ resolved
@@ -51,10 +51,7 @@
   opt_value = (opt_value && !isNaN(opt_value)) ? String(opt_value) : '0';
   Blockly.FieldAngle.superClass_.constructor.call(
       this, opt_value, opt_validator);
-<<<<<<< HEAD
   this.addArgType('angle');
-=======
->>>>>>> 7a2c01e1
 };
 goog.inherits(Blockly.FieldAngle, Blockly.FieldTextInput);
 
@@ -96,11 +93,7 @@
  * Maximum allowed angle before wrapping.
  * Usually either 360 (for 0 to 359.9) or 180 (for -179.9 to 180).
  */
-<<<<<<< HEAD
 Blockly.FieldAngle.WRAP = 180;
-=======
-Blockly.FieldAngle.WRAP = 360;
->>>>>>> 7a2c01e1
 
 /**
  * Radius of protractor circle.  Slightly smaller than protractor size since
@@ -121,7 +114,7 @@
 
   // Update textElement.
   this.textElement_.textContent = this.getDisplayText_();
-  
+
   // Insert degree symbol.
   if (this.sourceBlock_.RTL) {
      this.textElement_.insertBefore(this.symbol_, this.textElement_.firstChild);
@@ -172,28 +165,17 @@
     'height': (Blockly.FieldAngle.HALF * 2) + 'px',
     'width': (Blockly.FieldAngle.HALF * 2) + 'px'
   }, div);
-<<<<<<< HEAD
   Blockly.utils.createSvgElement('circle', {
-=======
-  var circle = Blockly.utils.createSvgElement('circle', {
->>>>>>> 7a2c01e1
     'cx': Blockly.FieldAngle.HALF, 'cy': Blockly.FieldAngle.HALF,
     'r': Blockly.FieldAngle.RADIUS,
     'class': 'blocklyAngleCircle'
   }, svg);
   this.gauge_ = Blockly.utils.createSvgElement('path',
       {'class': 'blocklyAngleGauge'}, svg);
-<<<<<<< HEAD
-  this.line_ = Blockly.utils.createSvgElement('line',
-      {'x1': Blockly.FieldAngle.HALF,
-      'y1': Blockly.FieldAngle.HALF,
-      'class': 'blocklyAngleLine'
-=======
   this.line_ = Blockly.utils.createSvgElement('line',{
       'x1': Blockly.FieldAngle.HALF,
       'y1': Blockly.FieldAngle.HALF,
       'class': 'blocklyAngleLine',
->>>>>>> 7a2c01e1
      }, svg);
   // Draw markers around the edge.
   for (var angle = 0; angle < 360; angle += 15) {
