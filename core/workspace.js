--- conflicted
+++ resolved
@@ -201,7 +201,7 @@
   if (!existingGroup) {
     Blockly.Events.setGroup(false);
   }
-<<<<<<< HEAD
+  this.variableMap_.clear();
   this.variableList.length = 0;
   // Any block with a drop-down or WidgetDiv was disposed.
   if (Blockly.DropDownDiv) {
@@ -213,18 +213,9 @@
 };
 
 /**
- * Walk the workspace and update the list of variables to include all variables
- * in use on the workspace.  Use when loading new workspaces from disk.
- * @param {boolean} clearList True if the old variable list should be cleared.
-=======
-  this.variableMap_.clear();
-};
-
-/**
  * Walk the workspace and update the map of variables to only contain ones in
  * use on the workspace.  Use when loading new workspaces from disk.
  * @param {boolean} clear True if the old variable map should be cleared.
->>>>>>> 7a2c01e1
  */
 Blockly.Workspace.prototype.updateVariableStore = function(clear) {
   // TODO: Sort
@@ -302,16 +293,6 @@
  * @param {string} oldName Variable to rename.
  * @param {string} newName New variable name.
  */
-<<<<<<< HEAD
-Blockly.Workspace.prototype.createVariable = function(name) {
-  if (name.toLowerCase() == Blockly.Variables.noVariableText()) {
-    return;
-  }
-  var index = this.variableIndexOf(name);
-  if (index == -1) {
-    this.variableList.push(name);
-  }
-=======
 Blockly.Workspace.prototype.renameVariable = function(oldName, newName) {
   // Warning: Prefer to use renameVariableById.
   var variable = this.getVariable(oldName);
@@ -341,8 +322,10 @@
  * @return {?Blockly.VariableModel} The newly created variable.
  */
 Blockly.Workspace.prototype.createVariable = function(name, opt_type, opt_id) {
+  if (name.toLowerCase() == Blockly.Variables.noVariableText()) {
+    return;
+  }
   return this.variableMap_.createVariable(name, opt_type, opt_id);
->>>>>>> 7a2c01e1
 };
 
 /**
@@ -370,23 +353,11 @@
 };
 
 /**
-<<<<<<< HEAD
- * Delete a variables and all of its uses from this workspace. May prompt the
- * user for confirmation.
- * @param {string} name Name of variable to delete.
- */
-Blockly.Workspace.prototype.deleteVariable = function(name) {
-  var variableIndex = this.variableIndexOf(name);
-  if (variableIndex == -1) {
-    return;
-  }
-=======
  * Delete a variable by the passed in name and all of its uses from this
  * workspace. May prompt the user for confirmation.
  * @param {string} name Name of variable to delete.
  */
 Blockly.Workspace.prototype.deleteVariable = function(name) {
->>>>>>> 7a2c01e1
   // Check whether this variable is a function parameter before deleting.
   var uses = this.getVariableUses(name);
   for (var i = 0, block; block = uses[i]; i++) {
@@ -402,10 +373,7 @@
   }
 
   var workspace = this;
-<<<<<<< HEAD
-=======
   var variable = workspace.getVariable(name);
->>>>>>> 7a2c01e1
   if (uses.length > 1) {
     // Confirm before deleting multiple blocks.
     Blockly.confirm(
@@ -413,18 +381,11 @@
         replace('%2', name),
         function(ok) {
           if (ok) {
-<<<<<<< HEAD
-            workspace.deleteVariableInternal_(name);
-=======
             workspace.deleteVariableInternal_(variable);
->>>>>>> 7a2c01e1
           }
         });
   } else {
     // No confirmation necessary for a single block.
-<<<<<<< HEAD
-    this.deleteVariableInternal_(name);
-=======
     this.deleteVariableInternal_(variable);
   }
 };
@@ -438,38 +399,23 @@
   var variable = this.getVariableById(id);
   if (variable) {
     this.deleteVariableInternal_(variable);
->>>>>>> 7a2c01e1
   }
 };
 
 /**
  * Deletes a variable and all of its uses from this workspace without asking the
  * user for confirmation.
-<<<<<<< HEAD
- * @param {string} name The name of the variable to delete
- * @private
- */
-Blockly.Workspace.prototype.deleteVariableInternal_ = function(name) {
-  var uses = this.getVariableUses(name);
-  var variableIndex = this.variableIndexOf(name);
-=======
  * @param {Blockly.VariableModel} variable Variable to delete.
  * @private
  */
 Blockly.Workspace.prototype.deleteVariableInternal_ = function(variable) {
   var uses = this.getVariableUses(variable.name);
->>>>>>> 7a2c01e1
   Blockly.Events.setGroup(true);
   for (var i = 0; i < uses.length; i++) {
     uses[i].dispose(true, false);
   }
   Blockly.Events.setGroup(false);
-<<<<<<< HEAD
-  this.variableList.splice(variableIndex, 1);
-=======
-
   this.variableMap_.deleteVariable(variable);
->>>>>>> 7a2c01e1
 };
 
 /**
