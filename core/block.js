/**
 * @license
 * Visual Blocks Editor
 *
 * Copyright 2011 Google Inc.
 * https://developers.google.com/blockly/
 *
 * Licensed under the Apache License, Version 2.0 (the "License");
 * you may not use this file except in compliance with the License.
 * You may obtain a copy of the License at
 *
 *   http://www.apache.org/licenses/LICENSE-2.0
 *
 * Unless required by applicable law or agreed to in writing, software
 * distributed under the License is distributed on an "AS IS" BASIS,
 * WITHOUT WARRANTIES OR CONDITIONS OF ANY KIND, either express or implied.
 * See the License for the specific language governing permissions and
 * limitations under the License.
 */

/**
 * @fileoverview The class representing one block.
 * @author fraser@google.com (Neil Fraser)
 */
'use strict';

goog.provide('Blockly.Block');

goog.require('Blockly.Blocks');
goog.require('Blockly.Colours');
goog.require('Blockly.Comment');
goog.require('Blockly.Connection');
goog.require('Blockly.Extensions');
goog.require('Blockly.Input');
goog.require('Blockly.Mutator');
goog.require('Blockly.Warning');
goog.require('Blockly.Workspace');
goog.require('Blockly.Xml');
goog.require('goog.array');
goog.require('goog.asserts');
goog.require('goog.math.Coordinate');
goog.require('goog.string');


/**
 * Class for one block.
 * Not normally called directly, workspace.newBlock() is preferred.
 * @param {!Blockly.Workspace} workspace The block's workspace.
 * @param {?string} prototypeName Name of the language object containing
 *     type-specific functions for this block.
 * @param {string=} opt_id Optional ID.  Use this ID if provided, otherwise
 *     create a new id.
 * @constructor
 */
Blockly.Block = function(workspace, prototypeName, opt_id) {
  var flyoutWorkspace = workspace && workspace.getFlyout && workspace.getFlyout() ?
     workspace.getFlyout().getWorkspace() : null;
  /** @type {string} */
<<<<<<< HEAD
  this.id = (opt_id && !workspace.getBlockById(opt_id) &&
      (!flyoutWorkspace || !flyoutWorkspace.getBlockById(opt_id))) ?
=======
  this.id = (opt_id && !workspace.getBlockById(opt_id)) ?
>>>>>>> b0264eb5
      opt_id : Blockly.utils.genUid();
  workspace.blockDB_[this.id] = this;
  /** @type {Blockly.Connection} */
  this.outputConnection = null;
  /** @type {Blockly.Connection} */
  this.nextConnection = null;
  /** @type {Blockly.Connection} */
  this.previousConnection = null;
  /** @type {!Array.<!Blockly.Input>} */
  this.inputList = [];
  /** @type {boolean|undefined} */
  this.inputsInline = true;
  /** @type {boolean} */
  this.disabled = false;
  /** @type {string|!Function} */
  this.tooltip = '';
  /** @type {boolean} */
  this.contextMenu = true;

  /**
   * @type {Blockly.Block}
   * @private
   */
  this.parentBlock_ = null;

  /**
   * @type {!Array.<!Blockly.Block>}
   * @private
   */
  this.childBlocks_ = [];

  /**
   * @type {boolean}
   * @private
   */
  this.deletable_ = true;

  /**
   * @type {boolean}
   * @private
   */
  this.movable_ = true;

  /**
   * @type {boolean}
   * @private
   */
  this.editable_ = true;

  /**
   * @type {boolean}
   * @private
   */
  this.isShadow_ = false;

  /**
   * @type {boolean}
   * @private
   */
  this.collapsed_ = false;

  /**
   * @type {boolean}
   * @private
   */
  this.checkboxInFlyout_ = false;

  /** @type {string|Blockly.Comment} */
  this.comment = null;

  /**
   * @type {?number}
   * @private
   */
  this.outputShape_ = null;

  /**
   * @type {?string}
   * @private
   */
  this.category_ = null;

  /**
   * @type {!goog.math.Coordinate}
   * @private
   */
  this.xy_ = new goog.math.Coordinate(0, 0);

  /** @type {!Blockly.Workspace} */
  this.workspace = workspace;
  /** @type {boolean} */
  this.isInFlyout = workspace.isFlyout;
  /** @type {boolean} */
  this.isInMutator = workspace.isMutator;

  /** @type {boolean} */
  this.RTL = workspace.RTL;

  /** @type {boolean} */
  this.isInsertionMarker_ = false;

  // Copy the type-specific functions and data from the prototype.
  if (prototypeName) {
    /** @type {string} */
    this.type = prototypeName;
    var prototype = Blockly.Blocks[prototypeName];
    goog.asserts.assertObject(prototype,
        'Error: Unknown block type "%s".', prototypeName);
    goog.mixin(this, prototype);
  }

  workspace.addTopBlock(this);

  // Call an initialization function, if it exists.
  if (goog.isFunction(this.init)) {
    this.init();
  }
  // Record initial inline state.
  /** @type {boolean|undefined} */
  this.inputsInlineDefault = this.inputsInline;
  if (Blockly.Events.isEnabled()) {
    Blockly.Events.fire(new Blockly.Events.Create(this));
  }
  // Bind an onchange function, if it exists.
  if (goog.isFunction(this.onchange)) {
    this.setOnChange(this.onchange);
  }
};

/**
 * Optional text data that round-trips beween blocks and XML.
 * Has no effect. May be used by 3rd parties for meta information.
 * @type {?string}
 */
Blockly.Block.prototype.data = null;

/**
 * Colour of the block in '#RRGGBB' format.
 * @type {string}
 * @private
 */
Blockly.Block.prototype.colour_ = '#FF0000';

/**
 * Secondary colour of the block in '#RRGGBB' format.
 * @type {string}
 * @private
 */
Blockly.Block.prototype.colourSecondary_ = '#FF0000';

/**
 * Tertiary colour of the block in '#RRGGBB' format.
 * @type {string}
 * @private
 */
Blockly.Block.prototype.colourTertiary_ = '#FF0000';

/**
 * Dispose of this block.
 * @param {boolean} healStack If true, then try to heal any gap by connecting
 *     the next statement with the previous statement.  Otherwise, dispose of
 *     all children of this block.
 */
Blockly.Block.prototype.dispose = function(healStack) {
  if (!this.workspace) {
    // Already deleted.
    return;
  }
  // Terminate onchange event calls.
  if (this.onchangeWrapper_) {
    this.workspace.removeChangeListener(this.onchangeWrapper_);
  }
  this.unplug(healStack);
  if (Blockly.Events.isEnabled()) {
    Blockly.Events.fire(new Blockly.Events.Delete(this));
  }
  Blockly.Events.disable();

  try {
    // This block is now at the top of the workspace.
    // Remove this block from the workspace's list of top-most blocks.
    if (this.workspace) {
      this.workspace.removeTopBlock(this);
      // Remove from block database.
      delete this.workspace.blockDB_[this.id];
      this.workspace = null;
    }

    // Just deleting this block from the DOM would result in a memory leak as
    // well as corruption of the connection database.  Therefore we must
    // methodically step through the blocks and carefully disassemble them.

    if (Blockly.selected == this) {
      Blockly.selected = null;
    }

    // First, dispose of all my children.
    for (var i = this.childBlocks_.length - 1; i >= 0; i--) {
      this.childBlocks_[i].dispose(false);
    }
    // Then dispose of myself.
    // Dispose of all inputs and their fields.
    for (var i = 0, input; input = this.inputList[i]; i++) {
      input.dispose();
    }
    this.inputList.length = 0;
    // Dispose of any remaining connections (next/previous/output).
    var connections = this.getConnections_(true);
    for (var i = 0; i < connections.length; i++) {
      var connection = connections[i];
      if (connection.isConnected()) {
        connection.disconnect();
      }
      connections[i].dispose();
    }
  } finally {
    Blockly.Events.enable();
  }
};

/**
 * Unplug this block from its superior block.  If this block is a statement,
 * optionally reconnect the block underneath with the block on top.
 * @param {boolean} opt_healStack Disconnect child statement and reconnect
 *   stack.  Defaults to false.
 */
Blockly.Block.prototype.unplug = function(opt_healStack) {
  if (this.outputConnection) {
    if (this.outputConnection.isConnected()) {
      // Disconnect from any superior block.
      this.outputConnection.disconnect();
    }
  } else if (this.previousConnection) {
    var previousTarget = null;
    if (this.previousConnection.isConnected()) {
      // Remember the connection that any next statements need to connect to.
      previousTarget = this.previousConnection.targetConnection;
      // Detach this block from the parent's tree.
      this.previousConnection.disconnect();
    }
    var nextBlock = this.getNextBlock();
    if (opt_healStack && nextBlock) {
      // Disconnect the next statement.
      var nextTarget = this.nextConnection.targetConnection;
      nextTarget.disconnect();
      if (previousTarget && previousTarget.checkType_(nextTarget)) {
        // Attach the next statement to the previous statement.
        previousTarget.connect(nextTarget);
      }
    }
  }
};

/**
 * Returns all connections originating from this block.
 * @return {!Array.<!Blockly.Connection>} Array of connections.
 * @private
 */
Blockly.Block.prototype.getConnections_ = function() {
  var myConnections = [];
  if (this.outputConnection) {
    myConnections.push(this.outputConnection);
  }
  if (this.previousConnection) {
    myConnections.push(this.previousConnection);
  }
  if (this.nextConnection) {
    myConnections.push(this.nextConnection);
  }
  for (var i = 0, input; input = this.inputList[i]; i++) {
    if (input.connection) {
      myConnections.push(input.connection);
    }
  }
  return myConnections;
};

/**
 * Walks down a stack of blocks and finds the last next connection on the stack.
 * @return {Blockly.Connection} The last next connection on the stack, or null.
 * @private
 */
Blockly.Block.prototype.lastConnectionInStack = function() {
  var nextConnection = this.nextConnection;
  while (nextConnection) {
    var nextBlock = nextConnection.targetBlock();
    if (!nextBlock) {
      // Found a next connection with nothing on the other side.
      return nextConnection;
    }
    nextConnection = nextBlock.nextConnection;
  }
  // Ran out of next connections.
  return null;
};

/**
 * Bump unconnected blocks out of alignment.  Two blocks which aren't actually
 * connected should not coincidentally line up on screen.
 * @private
 */
// TODO: Refactor to return early in headless mode.
Blockly.Block.prototype.bumpNeighbours_ = function() {
  if (!this.workspace) {
    return;  // Deleted block.
  }
  if (Blockly.dragMode_ != Blockly.DRAG_NONE) {
    return;  // Don't bump blocks during a drag.
  }
  var rootBlock = this.getRootBlock();
  if (rootBlock.isInFlyout) {
    return;  // Don't move blocks around in a flyout.
  }
  // Loop through every connection on this block.
  var myConnections = this.getConnections_(false);
  for (var i = 0, connection; connection = myConnections[i]; i++) {
    // Spider down from this block bumping all sub-blocks.
    if (connection.isConnected() && connection.isSuperior()) {
      connection.targetBlock().bumpNeighbours_();
    }

    var neighbours = connection.neighbours_(Blockly.SNAP_RADIUS);
    for (var j = 0, otherConnection; otherConnection = neighbours[j]; j++) {
      // If both connections are connected, that's probably fine.  But if
      // either one of them is unconnected, then there could be confusion.
      if (!connection.isConnected() || !otherConnection.isConnected()) {
        // Only bump blocks if they are from different tree structures.
        if (otherConnection.getSourceBlock().getRootBlock() != rootBlock) {
          // Always bump the inferior block.
          if (connection.isSuperior()) {
            otherConnection.bumpAwayFrom_(connection);
          } else {
            connection.bumpAwayFrom_(otherConnection);
          }
        }
      }
    }
  }
};

/**
 * Return the parent block or null if this block is at the top level.
 * @return {Blockly.Block} The block that holds the current block.
 */
Blockly.Block.prototype.getParent = function() {
  // Look at the DOM to see if we are nested in another block.
  return this.parentBlock_;
};

/**
 * Return the input that connects to the specified block.
 * @param {!Blockly.Block} block A block connected to an input on this block.
 * @return {Blockly.Input} The input that connects to the specified block.
 */
Blockly.Block.prototype.getInputWithBlock = function(block) {
  for (var i = 0, input; input = this.inputList[i]; i++) {
    if (input.connection && input.connection.targetBlock() == block) {
      return input;
    }
  }
  return null;
};

/**
 * Return the input that contains the specified connection
 * @param {!Blockly.Connection} conn A connection on this block.
 * @return {Blockly.Input} The input that contains the specified connection.
 */
Blockly.Block.prototype.getInputWithConnection = function(conn) {
  for (var i = 0, input; input = this.inputList[i]; i++) {
    if (input.connection == conn) {
      return input;
    }
  }
  return null;
};

/**
 * Return the parent block that surrounds the current block, or null if this
 * block has no surrounding block.  A parent block might just be the previous
 * statement, whereas the surrounding block is an if statement, while loop, etc.
 * @return {Blockly.Block} The block that surrounds the current block.
 */
Blockly.Block.prototype.getSurroundParent = function() {
  var block = this;
  do {
    var prevBlock = block;
    block = block.getParent();
    if (!block) {
      // Ran off the top.
      return null;
    }
  } while (block.getNextBlock() == prevBlock);
  // This block is an enclosing parent, not just a statement in a stack.
  return block;
};

/**
 * Return the next statement block directly connected to this block.
 * @return {Blockly.Block} The next statement block or null.
 */
Blockly.Block.prototype.getNextBlock = function() {
  return this.nextConnection && this.nextConnection.targetBlock();
};

/**
 * Return the connection on the first statement input on this block, or null if
 * there are none.
 * @return {Blockly.Connection} The first statement connection or null.
 */
Blockly.Block.prototype.getFirstStatementConnection = function() {
  for (var i = 0, input; input = this.inputList[i]; i++) {
    if (input.connection && input.connection.type == Blockly.NEXT_STATEMENT) {
      return input.connection;
    }
  }
  return null;
};

/**
 * Return the top-most block in this block's tree.
 * This will return itself if this block is at the top level.
 * @return {!Blockly.Block} The root block.
 */
Blockly.Block.prototype.getRootBlock = function() {
  var rootBlock;
  var block = this;
  do {
    rootBlock = block;
    block = rootBlock.parentBlock_;
  } while (block);
  return rootBlock;
};

/**
 * Find all the blocks that are directly nested inside this one.
 * Includes value and block inputs, as well as any following statement.
 * Excludes any connection on an output tab or any preceding statement.
 * @return {!Array.<!Blockly.Block>} Array of blocks.
 */
Blockly.Block.prototype.getChildren = function() {
  return this.childBlocks_;
};

/**
 * Set parent of this block to be a new block or null.
 * @param {Blockly.Block} newParent New parent block.
 */
Blockly.Block.prototype.setParent = function(newParent) {
  if (newParent == this.parentBlock_) {
    return;
  }
  if (this.parentBlock_) {
    // Remove this block from the old parent's child list.
    goog.array.remove(this.parentBlock_.childBlocks_, this);

    // Disconnect from superior blocks.
    if (this.previousConnection && this.previousConnection.isConnected()) {
      throw 'Still connected to previous block.';
    }
    if (this.outputConnection && this.outputConnection.isConnected()) {
      throw 'Still connected to parent block.';
    }
    this.parentBlock_ = null;
    // This block hasn't actually moved on-screen, so there's no need to update
    // its connection locations.
  } else {
    // Remove this block from the workspace's list of top-most blocks.
    this.workspace.removeTopBlock(this);
  }

  this.parentBlock_ = newParent;
  if (newParent) {
    // Add this block to the new parent's child list.
    newParent.childBlocks_.push(this);
  } else {
    this.workspace.addTopBlock(this);
  }
};

/**
 * Find all the blocks that are directly or indirectly nested inside this one.
 * Includes this block in the list.
 * Includes value and block inputs, as well as any following statements.
 * Excludes any connection on an output tab or any preceding statements.
 * @param {boolean=} opt_ignoreShadows If set, don't include shadow blocks.
 * @return {!Array.<!Blockly.Block>} Flattened array of blocks.
 */
Blockly.Block.prototype.getDescendants = function(opt_ignoreShadows) {
  var blocks = [this];
  for (var child, x = 0; child = this.childBlocks_[x]; x++) {
    if (!opt_ignoreShadows || !child.isShadow_) {
      blocks.push.apply(blocks, child.getDescendants(opt_ignoreShadows));
    }
  }
  return blocks;
};

/**
 * Get whether this block is deletable or not.
 * @return {boolean} True if deletable.
 */
Blockly.Block.prototype.isDeletable = function() {
  return this.deletable_ && !this.isShadow_ &&
      !(this.workspace && this.workspace.options.readOnly);
};

/**
 * Set whether this block is deletable or not.
 * @param {boolean} deletable True if deletable.
 */
Blockly.Block.prototype.setDeletable = function(deletable) {
  this.deletable_ = deletable;
};

/**
 * Get whether this block is movable or not.
 * @return {boolean} True if movable.
 */
Blockly.Block.prototype.isMovable = function() {
  return this.movable_ && !this.isShadow_ &&
      !(this.workspace && this.workspace.options.readOnly);
};

/**
 * Set whether this block is movable or not.
 * @param {boolean} movable True if movable.
 */
Blockly.Block.prototype.setMovable = function(movable) {
  this.movable_ = movable;
};

/**
 * Get whether this block is a shadow block or not.
 * @return {boolean} True if a shadow.
 */
Blockly.Block.prototype.isShadow = function() {
  return this.isShadow_;
};

/**
 * Set whether this block is a shadow block or not.
 * @param {boolean} shadow True if a shadow.
 */
Blockly.Block.prototype.setShadow = function(shadow) {
  this.isShadow_ = shadow;
};

/**
 * Get whether this block is an insertion marker block or not.
 * @return {boolean} True if an insertion marker.
 */
Blockly.Block.prototype.isInsertionMarker = function() {
  return this.isInsertionMarker_;
};

/**
 * Set whether this block is an insertion marker block or not.
 * @param {boolean} insertionMarker True if an insertion marker.
 */
Blockly.Block.prototype.setInsertionMarker = function(insertionMarker) {
  if (this.isInsertionMarker_ == insertionMarker) {
    return;  // No change.
  }
  this.isInsertionMarker_ = insertionMarker;
  // TODO: handle removing insertion marker status.
  if (this.isInsertionMarker_) {
    this.setColour(Blockly.Colours.insertionMarker);
    this.setOpacity(Blockly.Colours.insertionMarkerOpacity);
    Blockly.utils.addClass(/** @type {!Element} */ (this.svgGroup_),
        'blocklyInsertionMarker');
  }
};

/**
 * Get whether this block is editable or not.
 * @return {boolean} True if editable.
 */
Blockly.Block.prototype.isEditable = function() {
  return this.editable_ && !(this.workspace && this.workspace.options.readOnly);
};

/**
 * Set whether this block is editable or not.
 * @param {boolean} editable True if editable.
 */
Blockly.Block.prototype.setEditable = function(editable) {
  this.editable_ = editable;
  for (var i = 0, input; input = this.inputList[i]; i++) {
    for (var j = 0, field; field = input.fieldRow[j]; j++) {
      field.updateEditable();
    }
  }
};

/**
 * Set whether the connections are hidden (not tracked in a database) or not.
 * Recursively walk down all child blocks (except collapsed blocks).
 * @param {boolean} hidden True if connections are hidden.
 */
Blockly.Block.prototype.setConnectionsHidden = function(hidden) {
  if (!hidden && this.isCollapsed()) {
    if (this.outputConnection) {
      this.outputConnection.setHidden(hidden);
    }
    if (this.previousConnection) {
      this.previousConnection.setHidden(hidden);
    }
    if (this.nextConnection) {
      this.nextConnection.setHidden(hidden);
      var child = this.nextConnection.targetBlock();
      if (child) {
        child.setConnectionsHidden(hidden);
      }
    }
  } else {
    var myConnections = this.getConnections_(true);
    for (var i = 0, connection; connection = myConnections[i]; i++) {
      connection.setHidden(hidden);
      if (connection.isSuperior()) {
        var child = connection.targetBlock();
        if (child) {
          child.setConnectionsHidden(hidden);
        }
      }
    }
  }
};

/**
 * Find the connection on this block that corresponds to the given connection
 * on the other block.
 * Used to match connections between a block and its insertion marker.
 * @param {!Blockly.Block} otherBlock The other block to match against.
 * @param {!Blockly.Connection} conn The other connection to match.
 * @return {Blockly.Connection} the matching connection on this block, or null.
 */
Blockly.Block.prototype.getMatchingConnection = function(otherBlock, conn) {
  var connections = this.getConnections_(true);
  var otherConnections = otherBlock.getConnections_(true);
  if (connections.length != otherConnections.length) {
    throw "Connection lists did not match in length.";
  }
  for (var i = 0; i < otherConnections.length; i++) {
    if (otherConnections[i] == conn) {
      return connections[i];
    }
  }
  return null;
};

/**
 * Set the URL of this block's help page.
 * @param {string|Function} url URL string for block help, or function that
 *     returns a URL.  Null for no help.
 */
Blockly.Block.prototype.setHelpUrl = function(url) {
  this.helpUrl = url;
};

/**
 * Change the tooltip text for a block.
 * @param {string|!Function} newTip Text for tooltip or a parent element to
 *     link to for its tooltip.  May be a function that returns a string.
 */
Blockly.Block.prototype.setTooltip = function(newTip) {
  this.tooltip = newTip;
};

/**
 * Get the colour of a block.
 * @return {string} #RRGGBB string.
 */
Blockly.Block.prototype.getColour = function() {
  return this.colour_;
};

/**
 * Get the secondary colour of a block.
 * @return {string} #RRGGBB string.
 */
<<<<<<< HEAD
Blockly.Block.prototype.getColourSecondary = function() {
  return this.colourSecondary_;
};

/**
 * Get the tertiary colour of a block.
 * @return {string} #RRGGBB string.
 */
Blockly.Block.prototype.getColourTertiary = function() {
  return this.colourTertiary_;
};

/**
* Create an #RRGGBB string colour from a colour HSV hue value or #RRGGBB string.
* @param {number|string} colour HSV hue value, or #RRGGBB string.
* @return {string} #RRGGBB string.
* @private
*/
Blockly.Block.prototype.makeColour_ = function(colour) {
  var hue = parseFloat(colour);
=======
Blockly.Block.prototype.setColour = function(colour) {
  var hue = Number(colour);
>>>>>>> b0264eb5
  if (!isNaN(hue)) {
    return Blockly.hueToRgb(hue);
  } else if (goog.isString(colour) && colour.match(/^#[0-9a-fA-F]{6}$/)) {
    return colour;
  } else {
    throw 'Invalid colour: ' + colour;
  }
};

/**
<<<<<<< HEAD
 * Change the colour of a block, and optional secondary/teriarty colours.
 * @param {number|string} colour HSV hue value, or #RRGGBB string.
 * @param {number|string} colourSecondary HSV hue value, or #RRGGBB string.
 * @param {number|string} colourTertiary HSV hue value, or #RRGGBB string.
 */
Blockly.Block.prototype.setColour = function(colour, colourSecondary, colourTertiary) {
  this.colour_ = this.makeColour_(colour);
  if (colourSecondary !== undefined) {
    this.colourSecondary_ = this.makeColour_(colourSecondary);
  } else {
    this.colourSecondary_ = goog.color.darken(goog.color.hexToRgb(this.colour_),
        0.1);
  }
  if (colourTertiary !== undefined) {
    this.colourTertiary_ = this.makeColour_(colourTertiary);
  } else {
    this.colourTertiary_ = goog.color.darken(goog.color.hexToRgb(this.colour_),
        0.2);
  }
  if (this.rendered) {
    this.updateColour();
=======
 * Sets a callback function to use whenever the block's parent workspace
 * changes, replacing any prior onchange handler. This is usually only called
 * from the constructor, the block type initializer function, or an extension
 * initializer function.
 * @param {function(Blockly.Events.Abstract)} onchangeFn The callback to call
 *     when the block's workspace changes.
 * @throws {Error} if onchangeFn is not falsey or a function.
 */
Blockly.Block.prototype.setOnChange = function(onchangeFn) {
  if (onchangeFn && !goog.isFunction(onchangeFn)) {
    throw new Error("onchange must be a function.");
  }
  if (this.onchangeWrapper_) {
    this.workspace.removeChangeListener(this.onchangeWrapper_);
  }
  this.onchange = onchangeFn;
  if (this.onchange) {
    this.onchangeWrapper_ = onchangeFn.bind(this);
    this.workspace.addChangeListener(this.onchangeWrapper_);
>>>>>>> b0264eb5
  }
};

/**
 * Returns the named field from a block.
 * @param {string} name The name of the field.
 * @return {Blockly.Field} Named field, or null if field does not exist.
 */
Blockly.Block.prototype.getField = function(name) {
  for (var i = 0, input; input = this.inputList[i]; i++) {
    for (var j = 0, field; field = input.fieldRow[j]; j++) {
      if (field.name === name) {
        return field;
      }
    }
  }
  return null;
};

/**
 * Return all variables referenced by this block.
 * @return {!Array.<string>} List of variable names.
 */
Blockly.Block.prototype.getVars = function() {
  var vars = [];
  for (var i = 0, input; input = this.inputList[i]; i++) {
    for (var j = 0, field; field = input.fieldRow[j]; j++) {
      if (field instanceof Blockly.FieldVariable) {
        vars.push(field.getValue());
      }
    }
  }
  return vars;
};

/**
 * Notification that a variable is renaming.
 * If the name matches one of this block's variables, rename it.
 * @param {string} oldName Previous name of variable.
 * @param {string} newName Renamed variable.
 */
Blockly.Block.prototype.renameVar = function(oldName, newName) {
  for (var i = 0, input; input = this.inputList[i]; i++) {
    for (var j = 0, field; field = input.fieldRow[j]; j++) {
      if (field instanceof Blockly.FieldVariable &&
          Blockly.Names.equals(oldName, field.getValue())) {
        field.setValue(newName);
      }
    }
  }
};

/**
 * Returns the language-neutral value from the field of a block.
 * @param {string} name The name of the field.
 * @return {?string} Value from the field or null if field does not exist.
 */
Blockly.Block.prototype.getFieldValue = function(name) {
  var field = this.getField(name);
  if (field) {
    return field.getValue();
  }
  return null;
};

/**
 * Change the field value for a block (e.g. 'CHOOSE' or 'REMOVE').
 * @param {string} newValue Value to be the new field.
 * @param {string} name The name of the field.
 */
Blockly.Block.prototype.setFieldValue = function(newValue, name) {
  var field = this.getField(name);
  goog.asserts.assertObject(field, 'Field "%s" not found.', name);
  field.setValue(newValue);
};

/**
 * Set whether this block can chain onto the bottom of another block.
 * @param {boolean} newBoolean True if there can be a previous statement.
 * @param {string|Array.<string>|null|undefined} opt_check Statement type or
 *     list of statement types.  Null/undefined if any type could be connected.
 */
Blockly.Block.prototype.setPreviousStatement = function(newBoolean, opt_check) {
  if (newBoolean) {
    if (opt_check === undefined) {
      opt_check = null;
    }
    if (!this.previousConnection) {
      goog.asserts.assert(!this.outputConnection,
          'Remove output connection prior to adding previous connection.');
      this.previousConnection =
          this.makeConnection_(Blockly.PREVIOUS_STATEMENT);
    }
    this.previousConnection.setCheck(opt_check);
  } else {
    if (this.previousConnection) {
      goog.asserts.assert(!this.previousConnection.isConnected(),
          'Must disconnect previous statement before removing connection.');
      this.previousConnection.dispose();
      this.previousConnection = null;
    }
  }
};

/**
 * Set whether another block can chain onto the bottom of this block.
 * @param {boolean} newBoolean True if there can be a next statement.
 * @param {string|Array.<string>|null|undefined} opt_check Statement type or
 *     list of statement types.  Null/undefined if any type could be connected.
 */
Blockly.Block.prototype.setNextStatement = function(newBoolean, opt_check) {
  if (newBoolean) {
    if (opt_check === undefined) {
      opt_check = null;
    }
    if (!this.nextConnection) {
      this.nextConnection = this.makeConnection_(Blockly.NEXT_STATEMENT);
    }
    this.nextConnection.setCheck(opt_check);
  } else {
    if (this.nextConnection) {
      goog.asserts.assert(!this.nextConnection.isConnected(),
          'Must disconnect next statement before removing connection.');
      this.nextConnection.dispose();
      this.nextConnection = null;
    }
  }
};

/**
 * Set whether this block returns a value.
 * @param {boolean} newBoolean True if there is an output.
 * @param {string|Array.<string>|null|undefined} opt_check Returned type or list
 *     of returned types.  Null or undefined if any type could be returned
 *     (e.g. variable get).
 */
Blockly.Block.prototype.setOutput = function(newBoolean, opt_check) {
  if (newBoolean) {
    if (opt_check === undefined) {
      opt_check = null;
    }
    if (!this.outputConnection) {
      goog.asserts.assert(!this.previousConnection,
          'Remove previous connection prior to adding output connection.');
      this.outputConnection = this.makeConnection_(Blockly.OUTPUT_VALUE);
    }
    this.outputConnection.setCheck(opt_check);
  } else {
    if (this.outputConnection) {
      goog.asserts.assert(!this.outputConnection.isConnected(),
          'Must disconnect output value before removing connection.');
      this.outputConnection.dispose();
      this.outputConnection = null;
    }
  }
};

/**
 * Set whether value inputs are arranged horizontally or vertically.
 * @param {boolean} newBoolean True if inputs are horizontal.
 */
Blockly.Block.prototype.setInputsInline = function(newBoolean) {
  if (this.inputsInline != newBoolean) {
    Blockly.Events.fire(new Blockly.Events.Change(
        this, 'inline', null, this.inputsInline, newBoolean));
    this.inputsInline = newBoolean;
  }
};

/**
 * Get whether value inputs are arranged horizontally or vertically.
 * @return {boolean} True if inputs are horizontal.
 */
Blockly.Block.prototype.getInputsInline = function() {
  if (this.inputsInline != undefined) {
    // Set explicitly.
    return this.inputsInline;
  }
  // Not defined explicitly.  Figure out what would look best.
  for (var i = 1; i < this.inputList.length; i++) {
    if (this.inputList[i - 1].type == Blockly.DUMMY_INPUT &&
        this.inputList[i].type == Blockly.DUMMY_INPUT) {
      // Two dummy inputs in a row.  Don't inline them.
      return false;
    }
  }
  for (var i = 1; i < this.inputList.length; i++) {
    if (this.inputList[i - 1].type == Blockly.INPUT_VALUE &&
        this.inputList[i].type == Blockly.DUMMY_INPUT) {
      // Dummy input after a value input.  Inline them.
      return true;
    }
  }
  return false;
};

/**
 * Set whether the block is disabled or not.
 * @param {boolean} disabled True if disabled.
 */
Blockly.Block.prototype.setDisabled = function(disabled) {
  if (this.disabled != disabled) {
    Blockly.Events.fire(new Blockly.Events.Change(
        this, 'disabled', null, this.disabled, disabled));
    this.disabled = disabled;
  }
};

/**
 * Get whether the block is disabled or not due to parents.
 * The block's own disabled property is not considered.
 * @return {boolean} True if disabled.
 */
Blockly.Block.prototype.getInheritedDisabled = function() {
  var block = this;
  while (true) {
    block = block.getSurroundParent();
    if (!block) {
      // Ran off the top.
      return false;
    } else if (block.disabled) {
      return true;
    }
  }
};

/**
 * Get whether the block is collapsed or not.
 * @return {boolean} True if collapsed.
 */
Blockly.Block.prototype.isCollapsed = function() {
  return this.collapsed_;
};

/**
 * Set whether the block is collapsed or not.
 * @param {boolean} collapsed True if collapsed.
 */
Blockly.Block.prototype.setCollapsed = function(collapsed) {
  if (this.collapsed_ != collapsed) {
    Blockly.Events.fire(new Blockly.Events.Change(
        this, 'collapsed', null, this.collapsed_, collapsed));
    this.collapsed_ = collapsed;
  }
};

/**
 * Create a human-readable text representation of this block and any children.
 * @param {number=} opt_maxLength Truncate the string to this length.
 * @param {string=} opt_emptyToken The placeholder string used to denote an
 *     empty field. If not specified, '?' is used.
 * @return {string} Text of block.
 */
Blockly.Block.prototype.toString = function(opt_maxLength, opt_emptyToken) {
  var text = [];
  var emptyFieldPlaceholder = opt_emptyToken || '?';
  if (this.collapsed_) {
    text.push(this.getInput('_TEMP_COLLAPSED_INPUT').fieldRow[0].text_);
  } else {
    for (var i = 0, input; input = this.inputList[i]; i++) {
      for (var j = 0, field; field = input.fieldRow[j]; j++) {
        if (field instanceof Blockly.FieldDropdown && !field.getValue()) {
          text.push(emptyFieldPlaceholder);
        } else {
          text.push(field.getText());
        }
      }
      if (input.connection) {
        var child = input.connection.targetBlock();
        if (child) {
          text.push(child.toString(undefined, opt_emptyToken));
        } else {
          text.push(emptyFieldPlaceholder);
        }
      }
    }
  }
  text = goog.string.trim(text.join(' ')) || '???';
  if (opt_maxLength) {
    // TODO: Improve truncation so that text from this block is given priority.
    // E.g. "1+2+3+4+5+6+7+8+9=0" should be "...6+7+8+9=0", not "1+2+3+4+5...".
    // E.g. "1+2+3+4+5=6+7+8+9+0" should be "...4+5=6+7...".
    text = goog.string.truncate(text, opt_maxLength);
  }
  return text;
};

/**
 * Shortcut for appending a value input row.
 * @param {string} name Language-neutral identifier which may used to find this
 *     input again.  Should be unique to this block.
 * @return {!Blockly.Input} The input object created.
 */
Blockly.Block.prototype.appendValueInput = function(name) {
  return this.appendInput_(Blockly.INPUT_VALUE, name);
};

/**
 * Shortcut for appending a statement input row.
 * @param {string} name Language-neutral identifier which may used to find this
 *     input again.  Should be unique to this block.
 * @return {!Blockly.Input} The input object created.
 */
Blockly.Block.prototype.appendStatementInput = function(name) {
  return this.appendInput_(Blockly.NEXT_STATEMENT, name);
};

/**
 * Shortcut for appending a dummy input row.
 * @param {string=} opt_name Language-neutral identifier which may used to find
 *     this input again.  Should be unique to this block.
 * @return {!Blockly.Input} The input object created.
 */
Blockly.Block.prototype.appendDummyInput = function(opt_name) {
  return this.appendInput_(Blockly.DUMMY_INPUT, opt_name || '');
};

/**
 * Initialize this block using a cross-platform, internationalization-friendly
 * JSON description.
 * @param {!Object} json Structured data describing the block.
 */
Blockly.Block.prototype.jsonInit = function(json) {
  // Validate inputs.
  goog.asserts.assert(json['output'] == undefined ||
      json['previousStatement'] == undefined,
      'Must not have both an output and a previousStatement.');

  // Set basic properties of block.
  if (json['colour'] !== undefined) {
<<<<<<< HEAD
    this.setColour(json['colour'], json['colourSecondary'], json['colourTertiary']);
=======
    var rawValue = json['colour'];
    var colour = goog.isString(rawValue) ?
        Blockly.utils.replaceMessageReferences(rawValue) : rawValue;
    this.setColour(colour);
>>>>>>> b0264eb5
  }

  // Interpolate the message blocks.
  var i = 0;
  while (json['message' + i] !== undefined) {
    this.interpolate_(json['message' + i], json['args' + i] || [],
        json['lastDummyAlign' + i]);
    i++;
  }

  if (json['inputsInline'] !== undefined) {
    this.setInputsInline(json['inputsInline']);
  }
  // Set output and previous/next connections.
  if (json['output'] !== undefined) {
    this.setOutput(true, json['output']);
  }
  if (json['previousStatement'] !== undefined) {
    this.setPreviousStatement(true, json['previousStatement']);
  }
  if (json['nextStatement'] !== undefined) {
    this.setNextStatement(true, json['nextStatement']);
  }
  if (json['tooltip'] !== undefined) {
    var rawValue = json['tooltip'];
    var localizedText = Blockly.utils.replaceMessageReferences(rawValue);
    this.setTooltip(localizedText);
  }
  if (json['enableContextMenu'] !== undefined) {
    var rawValue = json['enableContextMenu'];
    this.contextMenu = !!rawValue;
  }
  if (json['helpUrl'] !== undefined) {
    var rawValue = json['helpUrl'];
    var localizedValue = Blockly.utils.replaceMessageReferences(rawValue);
    this.setHelpUrl(localizedValue);
  }
  if (goog.isString(json['extensions'])) {
    console.warn('JSON attribute \'extensions\' should be an array of ' +
      'strings. Found raw string in JSON for \'' + json['type'] + '\' block.');
    json['extensions'] = [json['extensions']];  // Correct and continue.
  }
  if (Array.isArray(json['extensions'])) {
    var extensionNames = json['extensions'];
    for (var i = 0; i < extensionNames.length; ++i) {
      var extensionName = extensionNames[i];
      Blockly.Extensions.apply(extensionName, this);
    }
  }
  if (json['outputShape'] !== undefined) {
    this.setOutputShape(json['outputShape']);
  }
  if (json['checkboxInFlyout'] !== undefined) {
    this.setCheckboxInFlyout(json['checkboxInFlyout']);
  }
  if (json['category'] !== undefined) {
    this.setCategory(json['category']);
  }
};

/**
 * Add key/values from mixinObj to this block object. By default, this method
 * will check that the keys in mixinObj will not overwrite existing values in
 * the block, including prototype values. This provides some insurance against
 * mixin / extension incompatibilities with future block features. This check
 * can be disabled by passing true as the second argument.
 * @param {!Object} mixinObj The key/values pairs to add to this block object.
 * @param {boolean=} opt_disableCheck Option flag to disable overwrite checks.
 */
Blockly.Block.prototype.mixin = function(mixinObj, opt_disableCheck) {
  if (goog.isDef(opt_disableCheck) && !goog.isBoolean(opt_disableCheck)) {
    throw new Error("opt_disableCheck must be a boolean if provided");
  }
  if (!opt_disableCheck) {
    var overwrites = [];
    for (var key in mixinObj) {
      if (this[key] !== undefined) {
        overwrites.push(key);
      }
    }
    if (overwrites.length) {
      throw new Error('Mixin will overwrite block members: ' +
        JSON.stringify(overwrites));
    }
  }
  goog.mixin(this, mixinObj);
};

/**
 * Interpolate a message description onto the block.
 * @param {string} message Text contains interpolation tokens (%1, %2, ...)
 *     that match with fields or inputs defined in the args array.
 * @param {!Array} args Array of arguments to be interpolated.
 * @param {string=} lastDummyAlign If a dummy input is added at the end,
 *     how should it be aligned?
 * @private
 */
Blockly.Block.prototype.interpolate_ = function(message, args, lastDummyAlign) {
  var tokens = Blockly.utils.tokenizeInterpolation(message);
  // Interpolate the arguments.  Build a list of elements.
  var indexDup = [];
  var indexCount = 0;
  var elements = [];
  for (var i = 0; i < tokens.length; i++) {
    var token = tokens[i];
    if (typeof token == 'number') {
      goog.asserts.assert(token > 0 && token <= args.length,
          'Message index %%s out of range.', token);
      goog.asserts.assert(!indexDup[token],
          'Message index %%s duplicated.', token);
      indexDup[token] = true;
      indexCount++;
      elements.push(args[token - 1]);
    } else {
      token = token.trim();
      if (token) {
        elements.push(token);
      }
    }
  }
  goog.asserts.assert(indexCount == args.length,
      'block "%s": Message does not reference all %s arg(s).', this.type, args.length);
  // Add last dummy input if needed.
  if (elements.length && (typeof elements[elements.length - 1] == 'string' ||
      goog.string.startsWith(elements[elements.length - 1]['type'],
                             'field_'))) {
    var dummyInput = {type: 'input_dummy'};
    if (lastDummyAlign) {
      dummyInput['align'] = lastDummyAlign;
    }
    elements.push(dummyInput);
  }
  // Lookup of alignment constants.
  var alignmentLookup = {
    'LEFT': Blockly.ALIGN_LEFT,
    'RIGHT': Blockly.ALIGN_RIGHT,
    'CENTRE': Blockly.ALIGN_CENTRE
  };
  // Populate block with inputs and fields.
  var fieldStack = [];
  for (var i = 0; i < elements.length; i++) {
    var element = elements[i];
    if (typeof element == 'string') {
      fieldStack.push([element, undefined]);
    } else {
      var field = null;
      var input = null;
      do {
        var altRepeat = false;
        if (typeof element == 'string') {
          field = new Blockly.FieldLabel(element);
        } else {
          switch (element['type']) {
            case 'input_value':
              input = this.appendValueInput(element['name']);
              break;
            case 'input_statement':
              input = this.appendStatementInput(element['name']);
              break;
            case 'input_dummy':
              input = this.appendDummyInput(element['name']);
              break;
            case 'field_label':
              field = Blockly.Block.newFieldLabelFromJson_(element);
              break;
            case 'field_input':
              field = Blockly.Block.newFieldTextInputFromJson_(element);
              break;
            case 'field_textdropdown':
              field = new Blockly.FieldTextDropdown(element['text'], element['options']);
              if (typeof element['spellcheck'] == 'boolean') {
                field.setSpellcheck(element['spellcheck']);
              }
              break;
            case 'field_numberdropdown':
              field = new Blockly.FieldNumberDropdown(
                element['value'], element['options'],
                element['min'], element['max'], element['precision']
              );
              break;
            case 'field_angle':
              field = new Blockly.FieldAngle(element['angle']);
              break;
            case 'field_checkbox':
              field = new Blockly.FieldCheckbox(
                  element['checked'] ? 'TRUE' : 'FALSE');
              break;
            case 'field_colour':
              field = new Blockly.FieldColour(element['colour']);
              break;
            case 'field_variable':
              field = Blockly.Block.newFieldVariableFromJson_(element);
              break;
            case 'field_dropdown':
              field = new Blockly.FieldDropdown(element['options']);
              break;
            case 'field_iconmenu':
              field = new Blockly.FieldIconMenu(element['options']);
              break;
            case 'field_image':
<<<<<<< HEAD
              field = new Blockly.FieldImage(element['src'],
                  element['width'], element['height'], element['alt'],
                  element['flip_rtl']);
=======
              field = Blockly.Block.newFieldImageFromJson_(element);
>>>>>>> b0264eb5
              break;
            case 'field_number':
              field = new Blockly.FieldNumber(element['value'],
                  element['min'], element['max'], element['precision']);
              break;
            case 'field_date':
              if (Blockly.FieldDate) {
                field = new Blockly.FieldDate(element['date']);
                break;
              }
              // Fall through if FieldDate is not compiled in.
            default:
              // Unknown field.
              if (element['alt']) {
                element = element['alt'];
                altRepeat = true;
              }
          }
        }
      } while (altRepeat);
      if (field) {
        fieldStack.push([field, element['name']]);
      } else if (input) {
        if (element['check']) {
          input.setCheck(element['check']);
        }
        if (element['align']) {
          input.setAlign(alignmentLookup[element['align']]);
        }
        for (var j = 0; j < fieldStack.length; j++) {
          input.appendField(fieldStack[j][0], fieldStack[j][1]);
        }
        fieldStack.length = 0;
      }
    }
  }
};

/**
 * Helper function to construct a FieldImage from a JSON arg object,
 * dereferencing any string table references.
 * @param {!Object} options A JSON object with options (src, width, height, and alt).
 * @returns {!Blockly.FieldImage} The new image.
 * @private
 */
Blockly.Block.newFieldImageFromJson_ = function(options) {
  var src = Blockly.utils.replaceMessageReferences(options['src']);
  var width = Number(Blockly.utils.replaceMessageReferences(options['width']));
  var height =
    Number(Blockly.utils.replaceMessageReferences(options['height']));
  var alt = Blockly.utils.replaceMessageReferences(options['alt']);
  return new Blockly.FieldImage(src, width, height, alt);
};

/**
 * Helper function to construct a FieldLabel from a JSON arg object,
 * dereferencing any string table references.
 * @param {!Object} options A JSON object with options (text, and class).
 * @returns {!Blockly.FieldImage} The new image.
 * @private
 */
Blockly.Block.newFieldLabelFromJson_ = function(options) {
  var text = Blockly.utils.replaceMessageReferences(options['text']);
  return new Blockly.FieldLabel(text, options['class']);
};

/**
 * Helper function to construct a FieldTextInput from a JSON arg object,
 * dereferencing any string table references.
 * @param {!Object} options A JSON object with options (text, class, and
 *                          spellcheck).
 * @returns {!Blockly.FieldImage} The new image.
 * @private
 */
Blockly.Block.newFieldTextInputFromJson_ = function(options) {
  var text = Blockly.utils.replaceMessageReferences(options['text']);
  var field = new Blockly.FieldTextInput(text, options['class']);
  if (typeof options['spellcheck'] == 'boolean') {
    field.setSpellcheck(options['spellcheck']);
  }
  return field;
};

/**
 * Helper function to construct a FieldVariable from a JSON arg object,
 * dereferencing any string table references.
 * @param {!Object} options A JSON object with options (variable).
 * @returns {!Blockly.FieldImage} The new image.
 * @private
 */
Blockly.Block.newFieldVariableFromJson_ = function(options) {
  var varname = Blockly.utils.replaceMessageReferences(options['variable']);
  return new Blockly.FieldVariable(varname);
};


/**
 * Add a value input, statement input or local variable to this block.
 * @param {number} type Either Blockly.INPUT_VALUE or Blockly.NEXT_STATEMENT or
 *     Blockly.DUMMY_INPUT.
 * @param {string} name Language-neutral identifier which may used to find this
 *     input again.  Should be unique to this block.
 * @return {!Blockly.Input} The input object created.
 * @private
 */
Blockly.Block.prototype.appendInput_ = function(type, name) {
  var connection = null;
  if (type == Blockly.INPUT_VALUE || type == Blockly.NEXT_STATEMENT) {
    connection = this.makeConnection_(type);
  }
  var input = new Blockly.Input(type, name, this, connection);
  // Append input to list.
  this.inputList.push(input);
  return input;
};

/**
 * Move a named input to a different location on this block.
 * @param {string} name The name of the input to move.
 * @param {?string} refName Name of input that should be after the moved input,
 *   or null to be the input at the end.
 */
Blockly.Block.prototype.moveInputBefore = function(name, refName) {
  if (name == refName) {
    return;
  }
  // Find both inputs.
  var inputIndex = -1;
  var refIndex = refName ? -1 : this.inputList.length;
  for (var i = 0, input; input = this.inputList[i]; i++) {
    if (input.name == name) {
      inputIndex = i;
      if (refIndex != -1) {
        break;
      }
    } else if (refName && input.name == refName) {
      refIndex = i;
      if (inputIndex != -1) {
        break;
      }
    }
  }
  goog.asserts.assert(inputIndex != -1, 'Named input "%s" not found.', name);
  goog.asserts.assert(refIndex != -1, 'Reference input "%s" not found.',
                      refName);
  this.moveNumberedInputBefore(inputIndex, refIndex);
};

/**
 * Move a numbered input to a different location on this block.
 * @param {number} inputIndex Index of the input to move.
 * @param {number} refIndex Index of input that should be after the moved input.
 */
Blockly.Block.prototype.moveNumberedInputBefore = function(
    inputIndex, refIndex) {
  // Validate arguments.
  goog.asserts.assert(inputIndex != refIndex, 'Can\'t move input to itself.');
  goog.asserts.assert(inputIndex < this.inputList.length,
                      'Input index ' + inputIndex + ' out of bounds.');
  goog.asserts.assert(refIndex <= this.inputList.length,
                      'Reference input ' + refIndex + ' out of bounds.');
  // Remove input.
  var input = this.inputList[inputIndex];
  this.inputList.splice(inputIndex, 1);
  if (inputIndex < refIndex) {
    refIndex--;
  }
  // Reinsert input.
  this.inputList.splice(refIndex, 0, input);
};

/**
 * Remove an input from this block.
 * @param {string} name The name of the input.
 * @param {boolean=} opt_quiet True to prevent error if input is not present.
 * @throws {goog.asserts.AssertionError} if the input is not present and
 *     opt_quiet is not true.
 */
Blockly.Block.prototype.removeInput = function(name, opt_quiet) {
  for (var i = 0, input; input = this.inputList[i]; i++) {
    if (input.name == name) {
      if (input.connection && input.connection.isConnected()) {
        input.connection.setShadowDom(null);
        var block = input.connection.targetBlock();
        if (block.isShadow()) {
          // Destroy any attached shadow block.
          block.dispose();
        } else {
          // Disconnect any attached normal block.
          block.unplug();
        }
      }
      input.dispose();
      this.inputList.splice(i, 1);
      return;
    }
  }
  if (!opt_quiet) {
    goog.asserts.fail('Input "%s" not found.', name);
  }
};

/**
 * Fetches the named input object.
 * @param {string} name The name of the input.
 * @return {Blockly.Input} The input object, or null if input does not exist.
 */
Blockly.Block.prototype.getInput = function(name) {
  for (var i = 0, input; input = this.inputList[i]; i++) {
    if (input.name == name) {
      return input;
    }
  }
  // This input does not exist.
  return null;
};

/**
 * Fetches the block attached to the named input.
 * @param {string} name The name of the input.
 * @return {Blockly.Block} The attached value block, or null if the input is
 *     either disconnected or if the input does not exist.
 */
Blockly.Block.prototype.getInputTargetBlock = function(name) {
  var input = this.getInput(name);
  return input && input.connection && input.connection.targetBlock();
};

/**
 * Returns the comment on this block (or '' if none).
 * @return {string} Block's comment.
 */
Blockly.Block.prototype.getCommentText = function() {
  return this.comment || '';
};

/**
 * Set this block's comment text.
 * @param {?string} text The text, or null to delete.
 */
Blockly.Block.prototype.setCommentText = function(text) {
  if (this.comment != text) {
    Blockly.Events.fire(new Blockly.Events.Change(
        this, 'comment', null, this.comment, text || ''));
    this.comment = text;
  }
};

/**
 * Set this block's output shape.
 * e.g., null, OUTPUT_SHAPE_HEXAGONAL, OUTPUT_SHAPE_ROUND, OUTPUT_SHAPE_SQUARE.
 * @param {?number} outputShape Value representing output shape
 *     (see constants.js).
 */
Blockly.Block.prototype.setOutputShape = function(outputShape) {
  this.outputShape_ = outputShape;
};

/**
 * Get this block's output shape.
 * @return {?number} Value representing output shape (see constants.js).
 */
Blockly.Block.prototype.getOutputShape = function() {
  return this.outputShape_;
};

/**
 * Set this block's category (for styling purposes)
 * @param {?string} category The block's category (see constants.js).
 */
Blockly.Block.prototype.setCategory = function(category) {
  this.category_ = category;
};

/**
 * Get this block's category (for styling purposes)
 * @return {?string} category The block's category (see constants.js).
 */
Blockly.Block.prototype.getCategory = function() {
  return this.category_;
};

/**
 * Set whether this block has a checkbox next to it in the flyout.
 * @param {boolean} hasCheckbox True if this block should have a checkbox.
 */
Blockly.Block.prototype.setCheckboxInFlyout = function(hasCheckbox) {
  this.checkboxInFlyout_ = hasCheckbox;
};

/**
 * Get whether this block has a checkbox next to it in the flyout.
 * @return {boolean} True if this block should have a checkbox.
 */
Blockly.Block.prototype.hasCheckboxInFlyout = function() {
  return this.checkboxInFlyout_;
};

/**
 * Set this block's warning text.
 * @param {?string} text The text, or null to delete.
 * @abstract
 */
<<<<<<< HEAD
Blockly.Block.prototype.setWarningText = function(/*text*/) {
=======
Blockly.Block.prototype.setWarningText = function(/* text */) {
>>>>>>> b0264eb5
  // NOP.
};

/**
 * Give this block a mutator dialog.
 * @param {Blockly.Mutator} mutator A mutator dialog instance or null to remove.
 * @abstract
 */
<<<<<<< HEAD
Blockly.Block.prototype.setMutator = function(/*mutator*/) {
=======
Blockly.Block.prototype.setMutator = function(/* mutator */) {
>>>>>>> b0264eb5
  // NOP.
};

/**
 * Return the coordinates of the top-left corner of this block relative to the
 * drawing surface's origin (0,0).
 * @return {!goog.math.Coordinate} Object with .x and .y properties.
 */
Blockly.Block.prototype.getRelativeToSurfaceXY = function() {
  return this.xy_;
};

/**
 * Move a block by a relative offset.
 * @param {number} dx Horizontal offset.
 * @param {number} dy Vertical offset.
 */
Blockly.Block.prototype.moveBy = function(dx, dy) {
  goog.asserts.assert(!this.parentBlock_, 'Block has parent.');
  var event = new Blockly.Events.Move(this);
  this.xy_.translate(dx, dy);
  event.recordNew();
  Blockly.Events.fire(event);
};

/**
 * Create a connection of the specified type.
 * @param {number} type The type of the connection to create.
 * @return {!Blockly.Connection} A new connection of the specified type.
 * @private
 */
Blockly.Block.prototype.makeConnection_ = function(type) {
  return new Blockly.Connection(this, type);
};

/**
 * Recursively checks whether all statement and value inputs are filled with
 * blocks. Also checks all following statement blocks in this stack.
 * @param {boolean=} opt_shadowBlocksAreFilled An optional argument controlling
 *     whether shadow blocks are counted as filled. Defaults to true.
 * @return {boolean} True if all inputs are filled, false otherwise.
 */
Blockly.Block.prototype.allInputsFilled = function(opt_shadowBlocksAreFilled) {
  // Account for the shadow block filledness toggle.
  if (opt_shadowBlocksAreFilled === undefined) {
    opt_shadowBlocksAreFilled = true;
  }
  if (!opt_shadowBlocksAreFilled && this.isShadow()) {
    return false;
  }

  // Recursively check each input block of the current block.
  for (var i = 0, input; input = this.inputList[i]; i++) {
    if (!input.connection) {
      continue;
    }
    var target = input.connection.targetBlock();
    if (!target || !target.allInputsFilled(opt_shadowBlocksAreFilled)) {
      return false;
    }
  }

  // Recursively check the next block after the current block.
  var next = this.getNextBlock();
  if (next) {
    return next.allInputsFilled(opt_shadowBlocksAreFilled);
  }

  return true;
};

/**
 * This method returns a string describing this Block in developer terms (type
 * name and ID; English only).
 *
 * Intended to on be used in console logs and errors. If you need a string that
 * uses the user's native language (including block text, field values, and
 * child blocks), use [toString()]{@link Blockly.Block#toString}.
 * @return {string} The description.
 */
Blockly.Block.prototype.toDevString = function() {
  var msg = this.type ? '"' + this.type + '" block' : 'Block';
  if (this.id) {
    msg += ' (id="' + this.id + '")';
  }
  return msg;
};<|MERGE_RESOLUTION|>--- conflicted
+++ resolved
@@ -56,12 +56,8 @@
   var flyoutWorkspace = workspace && workspace.getFlyout && workspace.getFlyout() ?
      workspace.getFlyout().getWorkspace() : null;
   /** @type {string} */
-<<<<<<< HEAD
   this.id = (opt_id && !workspace.getBlockById(opt_id) &&
       (!flyoutWorkspace || !flyoutWorkspace.getBlockById(opt_id))) ?
-=======
-  this.id = (opt_id && !workspace.getBlockById(opt_id)) ?
->>>>>>> b0264eb5
       opt_id : Blockly.utils.genUid();
   workspace.blockDB_[this.id] = this;
   /** @type {Blockly.Connection} */
@@ -743,7 +739,6 @@
  * Get the secondary colour of a block.
  * @return {string} #RRGGBB string.
  */
-<<<<<<< HEAD
 Blockly.Block.prototype.getColourSecondary = function() {
   return this.colourSecondary_;
 };
@@ -763,11 +758,7 @@
 * @private
 */
 Blockly.Block.prototype.makeColour_ = function(colour) {
-  var hue = parseFloat(colour);
-=======
-Blockly.Block.prototype.setColour = function(colour) {
   var hue = Number(colour);
->>>>>>> b0264eb5
   if (!isNaN(hue)) {
     return Blockly.hueToRgb(hue);
   } else if (goog.isString(colour) && colour.match(/^#[0-9a-fA-F]{6}$/)) {
@@ -778,7 +769,6 @@
 };
 
 /**
-<<<<<<< HEAD
  * Change the colour of a block, and optional secondary/teriarty colours.
  * @param {number|string} colour HSV hue value, or #RRGGBB string.
  * @param {number|string} colourSecondary HSV hue value, or #RRGGBB string.
@@ -800,7 +790,10 @@
   }
   if (this.rendered) {
     this.updateColour();
-=======
+  }
+};
+
+/**
  * Sets a callback function to use whenever the block's parent workspace
  * changes, replacing any prior onchange handler. This is usually only called
  * from the constructor, the block type initializer function, or an extension
@@ -820,7 +813,6 @@
   if (this.onchange) {
     this.onchangeWrapper_ = onchangeFn.bind(this);
     this.workspace.addChangeListener(this.onchangeWrapper_);
->>>>>>> b0264eb5
   }
 };
 
@@ -1151,14 +1143,18 @@
 
   // Set basic properties of block.
   if (json['colour'] !== undefined) {
-<<<<<<< HEAD
-    this.setColour(json['colour'], json['colourSecondary'], json['colourTertiary']);
-=======
+    // TODO: Consider a helper function here.
     var rawValue = json['colour'];
-    var colour = goog.isString(rawValue) ?
+    var primary = goog.isString(rawValue) ?
         Blockly.utils.replaceMessageReferences(rawValue) : rawValue;
-    this.setColour(colour);
->>>>>>> b0264eb5
+    rawValue = json['colourSecondary'];
+    var secondary = goog.isString(rawValue) ?
+        Blockly.utils.replaceMessageReferences(rawValue) : rawValue;
+    rawValue = json['colourTertiary'];
+    var tertiary = goog.isString(rawValue) ?
+        Blockly.utils.replaceMessageReferences(rawValue) : rawValue;
+
+    this.setColour(primary, secondary, tertiary);
   }
 
   // Interpolate the message blocks.
@@ -1359,13 +1355,7 @@
               field = new Blockly.FieldIconMenu(element['options']);
               break;
             case 'field_image':
-<<<<<<< HEAD
-              field = new Blockly.FieldImage(element['src'],
-                  element['width'], element['height'], element['alt'],
-                  element['flip_rtl']);
-=======
               field = Blockly.Block.newFieldImageFromJson_(element);
->>>>>>> b0264eb5
               break;
             case 'field_number':
               field = new Blockly.FieldNumber(element['value'],
@@ -1417,7 +1407,8 @@
   var height =
     Number(Blockly.utils.replaceMessageReferences(options['height']));
   var alt = Blockly.utils.replaceMessageReferences(options['alt']);
-  return new Blockly.FieldImage(src, width, height, alt);
+  var flip_rtl = Blockly.utils.replaceMessageReferences(options['flip_rtl']);
+  return new Blockly.FieldImage(src, width, height, alt, flip_rtl);
 };
 
 /**
@@ -1669,11 +1660,7 @@
  * @param {?string} text The text, or null to delete.
  * @abstract
  */
-<<<<<<< HEAD
-Blockly.Block.prototype.setWarningText = function(/*text*/) {
-=======
 Blockly.Block.prototype.setWarningText = function(/* text */) {
->>>>>>> b0264eb5
   // NOP.
 };
 
@@ -1682,11 +1669,7 @@
  * @param {Blockly.Mutator} mutator A mutator dialog instance or null to remove.
  * @abstract
  */
-<<<<<<< HEAD
-Blockly.Block.prototype.setMutator = function(/*mutator*/) {
-=======
 Blockly.Block.prototype.setMutator = function(/* mutator */) {
->>>>>>> b0264eb5
   // NOP.
 };
 
