/**
 * @license
 * Visual Blocks Editor
 *
 * Copyright 2012 Google Inc.
 * https://developers.google.com/blockly/
 *
 * Licensed under the Apache License, Version 2.0 (the "License");
 * you may not use this file except in compliance with the License.
 * You may obtain a copy of the License at
 *
 *   http://www.apache.org/licenses/LICENSE-2.0
 *
 * Unless required by applicable law or agreed to in writing, software
 * distributed under the License is distributed on an "AS IS" BASIS,
 * WITHOUT WARRANTIES OR CONDITIONS OF ANY KIND, either express or implied.
 * See the License for the specific language governing permissions and
 * limitations under the License.
 */

/**
 * @fileoverview Variable input field.
 * @author fraser@google.com (Neil Fraser)
 */
'use strict';

goog.provide('Blockly.FieldVariable');

goog.require('Blockly.FieldDropdown');
goog.require('Blockly.Msg');
goog.require('Blockly.VariableModel');
goog.require('Blockly.Variables');
goog.require('goog.asserts');
goog.require('goog.string');


/**
 * Class for a variable's dropdown field.
 * @param {?string} varname The default name for the variable.  If null,
 *     a unique variable name will be generated.
 * @param {Function=} opt_validator A function that is executed when a new
 *     option is selected.  Its sole argument is the new option value.
 * @extends {Blockly.FieldDropdown}
 * @constructor
 */
Blockly.FieldVariable = function(varname, opt_validator) {
  Blockly.FieldVariable.superClass_.constructor.call(this,
      Blockly.FieldVariable.dropdownCreate, opt_validator);
  this.setValue(varname || '');
  this.addArgType('variable');
};
goog.inherits(Blockly.FieldVariable, Blockly.FieldDropdown);

/**
<<<<<<< HEAD
 * The menu item index for the rename variable option.
 * @type {number}
 * @private
 */
Blockly.FieldVariable.prototype.renameVarItemIndex_ = -1;

/**
 * The menu item index for the delete variable option.
 * @type {number}
 * @private
 */
Blockly.FieldVariable.prototype.deleteVarItemIndex_ = -1;


/**
=======
>>>>>>> c0b906f4
 * Install this dropdown on a block.
 */
Blockly.FieldVariable.prototype.init = function() {
  if (this.fieldGroup_) {
    // Dropdown has already been initialized once.
    return;
  }
  Blockly.FieldVariable.superClass_.init.call(this);

  // TODO (1010): Change from init/initModel to initView/initModel
  this.initModel();
};

Blockly.FieldVariable.prototype.initModel = function() {
  if (!this.getValue()) {
    // Variables without names get uniquely named for this workspace.
    var workspace =
        this.sourceBlock_.isInFlyout ?
            this.sourceBlock_.workspace.targetWorkspace :
            this.sourceBlock_.workspace;
    this.setValue(Blockly.Variables.generateUniqueName(workspace));
  }
  // If the selected variable doesn't exist yet, create it.
  // For instance, some blocks in the toolbox have variable dropdowns filled
  // in by default.
  if (!this.sourceBlock_.isInFlyout) {
    this.sourceBlock_.workspace.createVariable(this.getValue());
  }
};

/**
 * Attach this field to a block.
 * @param {!Blockly.Block} block The block containing this field.
 */
Blockly.FieldVariable.prototype.setSourceBlock = function(block) {
  goog.asserts.assert(!block.isShadow(),
      'Variable fields are not allowed to exist on shadow blocks.');
  Blockly.FieldVariable.superClass_.setSourceBlock.call(this, block);
};

/**
 * Get the variable's name (use a variableDB to convert into a real name).
 * Unline a regular dropdown, variables are literal and have no neutral value.
 * @return {string} Current text.
 */
Blockly.FieldVariable.prototype.getValue = function() {
  return this.getText();
};

/**
 * Set the variable name.
 * @param {string} newValue New text.
 */
Blockly.FieldVariable.prototype.setValue = function(newValue) {
  if (this.sourceBlock_ && Blockly.Events.isEnabled()) {
    Blockly.Events.fire(new Blockly.Events.Change(
        this.sourceBlock_, 'field', this.name, this.value_, newValue));
  }
  this.value_ = newValue;
  this.setText(newValue);
};

/**
 * Return a sorted list of variable names for variable dropdown menus.
 * Include a special option at the end for creating a new variable name.
 * @return {!Array.<string>} Array of variable names.
 * @this {Blockly.FieldVariable}
 */
Blockly.FieldVariable.dropdownCreate = function() {
<<<<<<< HEAD
  var variableNameList = [];
  if (this.sourceBlock_ && this.sourceBlock_.workspace) {
    // Get a copy of the list, so that adding rename and new variable options
    // doesn't modify the workspace's list.

    var variableModelList = this.sourceBlock_.workspace.getVariablesOfType('');
    for (var i = 0; i < variableModelList.length; i++) {
      variableNameList.push(variableModelList[i].name);
    }
  }
  // Ensure that the currently selected variable is an option.
  var name = this.getText();
  if (name && variableNameList.indexOf(name) == -1) {
    variableNameList.push(name);
  }
  variableNameList.sort(goog.string.caseInsensitiveCompare);

  this.renameVarItemIndex_ = variableNameList.length;
  variableNameList.push(Blockly.Msg.RENAME_VARIABLE);

  this.deleteVarItemIndex_ = variableNameList.length;
  variableNameList.push(Blockly.Msg.DELETE_VARIABLE.replace('%1', name));
  // Variables are not language-specific, use the name as both the user-facing
  // text and the internal representation.
  var options = [];
  for (var i = 0; i < variableNameList.length; i++) {
    // TODO(marisaleung): Set options[i] to [name, uuid]. This requires
    // changes where the variable gets set since the initialized value would be
    // id.
    options[i] = [variableNameList[i], variableNameList[i]];
=======
  var variableModelList = [];
  var name = this.getText();
  // Don't create a new variable if there is nothing selected.
  var createSelectedVariable = name ? true : false;
  var workspace = null;
  if (this.sourceBlock_) {
    workspace = this.sourceBlock_.workspace;
  }

  if (workspace) {
    // Get a copy of the list, so that adding rename and new variable options
    // doesn't modify the workspace's list.
    var variableModelList = workspace.getVariablesOfType('');
    for (var i = 0; i < variableModelList.length; i++){
      if (createSelectedVariable &&
          goog.string.caseInsensitiveEquals(variableModelList[i].name, name)) {
        createSelectedVariable = false;
        break;
      }
    }
  }
  // Ensure that the currently selected variable is an option.
  if (createSelectedVariable && workspace) {
    var newVar = workspace.createVariable(name);
    variableModelList.push(newVar);
  }
  variableModelList.sort(Blockly.VariableModel.compareByName);
  var options = [];
  for (var i = 0; i < variableModelList.length; i++) {
    // Set the uuid as the internal representation of the variable.
    options[i] = [variableModelList[i].name, variableModelList[i].getId()];
>>>>>>> c0b906f4
  }
  options.push([Blockly.Msg.RENAME_VARIABLE, Blockly.RENAME_VARIABLE_ID]);
  options.push([Blockly.Msg.DELETE_VARIABLE.replace('%1', name),
               Blockly.DELETE_VARIABLE_ID]);
  return options;
};

/**
 * Handle the selection of an item in the variable dropdown menu.
 * Special case the 'Rename variable...' and 'Delete variable...' options.
 * In the rename case, prompt the user for a new name.
 * @param {!goog.ui.Menu} menu The Menu component clicked.
 * @param {!goog.ui.MenuItem} menuItem The MenuItem selected within menu.
 */
Blockly.FieldVariable.prototype.onItemSelected = function(menu, menuItem) {
<<<<<<< HEAD
  var itemText = menuItem.getValue();
  if (this.sourceBlock_) {
    var workspace = this.sourceBlock_.workspace;
    if (this.renameVarItemIndex_ >= 0 &&
        menu.getChildAt(this.renameVarItemIndex_) === menuItem) {
=======
  var id = menuItem.getValue();
  // TODO(marisaleung): change setValue() to take in an id as the parameter.
  // Then remove itemText.
  var itemText;
  if (this.sourceBlock_ && this.sourceBlock_.workspace) {
    var workspace = this.sourceBlock_.workspace;
    var variable = workspace.getVariableById(id);
    // If the item selected is a variable, set itemText to the variable name.
    if (variable) {
      itemText = variable.name;
    }
    else if (id == Blockly.RENAME_VARIABLE_ID) {
>>>>>>> c0b906f4
      // Rename variable.
      var oldName = this.getText();
      Blockly.hideChaff();
      Blockly.Variables.promptName(
          Blockly.Msg.RENAME_VARIABLE_TITLE.replace('%1', oldName), oldName,
          function(newName) {
            if (newName) {
              workspace.renameVariable(oldName, newName);
            }
          });
      return;
<<<<<<< HEAD
    } else if (this.deleteVarItemIndex_ >= 0 &&
        menu.getChildAt(this.deleteVarItemIndex_) === menuItem) {
=======
    } else if (id == Blockly.DELETE_VARIABLE_ID) {
>>>>>>> c0b906f4
      // Delete variable.
      workspace.deleteVariable(this.getText());
      return;
    }

    // Call any validation function, and allow it to override.
    itemText = this.callValidator(itemText);
  }
  if (itemText !== null) {
    this.setValue(itemText);
  }
};<|MERGE_RESOLUTION|>--- conflicted
+++ resolved
@@ -52,24 +52,6 @@
 goog.inherits(Blockly.FieldVariable, Blockly.FieldDropdown);
 
 /**
-<<<<<<< HEAD
- * The menu item index for the rename variable option.
- * @type {number}
- * @private
- */
-Blockly.FieldVariable.prototype.renameVarItemIndex_ = -1;
-
-/**
- * The menu item index for the delete variable option.
- * @type {number}
- * @private
- */
-Blockly.FieldVariable.prototype.deleteVarItemIndex_ = -1;
-
-
-/**
-=======
->>>>>>> c0b906f4
  * Install this dropdown on a block.
  */
 Blockly.FieldVariable.prototype.init = function() {
@@ -139,38 +121,6 @@
  * @this {Blockly.FieldVariable}
  */
 Blockly.FieldVariable.dropdownCreate = function() {
-<<<<<<< HEAD
-  var variableNameList = [];
-  if (this.sourceBlock_ && this.sourceBlock_.workspace) {
-    // Get a copy of the list, so that adding rename and new variable options
-    // doesn't modify the workspace's list.
-
-    var variableModelList = this.sourceBlock_.workspace.getVariablesOfType('');
-    for (var i = 0; i < variableModelList.length; i++) {
-      variableNameList.push(variableModelList[i].name);
-    }
-  }
-  // Ensure that the currently selected variable is an option.
-  var name = this.getText();
-  if (name && variableNameList.indexOf(name) == -1) {
-    variableNameList.push(name);
-  }
-  variableNameList.sort(goog.string.caseInsensitiveCompare);
-
-  this.renameVarItemIndex_ = variableNameList.length;
-  variableNameList.push(Blockly.Msg.RENAME_VARIABLE);
-
-  this.deleteVarItemIndex_ = variableNameList.length;
-  variableNameList.push(Blockly.Msg.DELETE_VARIABLE.replace('%1', name));
-  // Variables are not language-specific, use the name as both the user-facing
-  // text and the internal representation.
-  var options = [];
-  for (var i = 0; i < variableNameList.length; i++) {
-    // TODO(marisaleung): Set options[i] to [name, uuid]. This requires
-    // changes where the variable gets set since the initialized value would be
-    // id.
-    options[i] = [variableNameList[i], variableNameList[i]];
-=======
   var variableModelList = [];
   var name = this.getText();
   // Don't create a new variable if there is nothing selected.
@@ -202,7 +152,6 @@
   for (var i = 0; i < variableModelList.length; i++) {
     // Set the uuid as the internal representation of the variable.
     options[i] = [variableModelList[i].name, variableModelList[i].getId()];
->>>>>>> c0b906f4
   }
   options.push([Blockly.Msg.RENAME_VARIABLE, Blockly.RENAME_VARIABLE_ID]);
   options.push([Blockly.Msg.DELETE_VARIABLE.replace('%1', name),
@@ -218,13 +167,6 @@
  * @param {!goog.ui.MenuItem} menuItem The MenuItem selected within menu.
  */
 Blockly.FieldVariable.prototype.onItemSelected = function(menu, menuItem) {
-<<<<<<< HEAD
-  var itemText = menuItem.getValue();
-  if (this.sourceBlock_) {
-    var workspace = this.sourceBlock_.workspace;
-    if (this.renameVarItemIndex_ >= 0 &&
-        menu.getChildAt(this.renameVarItemIndex_) === menuItem) {
-=======
   var id = menuItem.getValue();
   // TODO(marisaleung): change setValue() to take in an id as the parameter.
   // Then remove itemText.
@@ -237,7 +179,6 @@
       itemText = variable.name;
     }
     else if (id == Blockly.RENAME_VARIABLE_ID) {
->>>>>>> c0b906f4
       // Rename variable.
       var oldName = this.getText();
       Blockly.hideChaff();
@@ -249,12 +190,7 @@
             }
           });
       return;
-<<<<<<< HEAD
-    } else if (this.deleteVarItemIndex_ >= 0 &&
-        menu.getChildAt(this.deleteVarItemIndex_) === menuItem) {
-=======
     } else if (id == Blockly.DELETE_VARIABLE_ID) {
->>>>>>> c0b906f4
       // Delete variable.
       workspace.deleteVariable(this.getText());
       return;
