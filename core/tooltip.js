--- conflicted
+++ resolved
@@ -184,15 +184,11 @@
  * @param {!Event} e Mouse event.
  * @private
  */
-<<<<<<< HEAD
 Blockly.Tooltip.onMouseOut_ = function(/*e*/) {
-=======
-Blockly.Tooltip.onMouseOut_ = function(e) {
   if (Blockly.Tooltip.blocked_) {
     // Someone doesn't want us to show tooltips.
     return;
   }
->>>>>>> 7a2c01e1
   // Moving from one element to another (overlapping or with no gap) generates
   // a mouseOut followed instantly by a mouseOver.  Fork off the mouseOut
   // event and kill it if a mouseOver is received immediately.
