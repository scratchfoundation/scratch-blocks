--- conflicted
+++ resolved
@@ -286,8 +286,6 @@
 Blockly.WorkspaceSvg.prototype.flyoutButtonCallbacks_ = {};
 
 /**
-<<<<<<< HEAD
-=======
  * Map from function names to callbacks, for deciding what to do when a custom
  * toolbox category is opened.
  * @type {!Object<string, function(!Blockly.Workspace):!Array<!Element>>}
@@ -296,7 +294,6 @@
 Blockly.WorkspaceSvg.prototype.toolboxCategoryCallbacks_ = {};
 
 /**
->>>>>>> b0264eb5
  * Inverted screen CTM, for use in mouseToSvg.
  * @type {SVGMatrix}
  * @private
@@ -1142,21 +1139,13 @@
  */
 Blockly.WorkspaceSvg.prototype.onMouseWheel_ = function(e) {
   // TODO: Remove terminateDrag and compensate for coordinate skew during zoom.
-<<<<<<< HEAD
   if (e.ctrlKey) {
     Blockly.terminateDrag_();
     // The vertical scroll distance that corresponds to a click of a zoom button.
     var PIXELS_PER_ZOOM_STEP = 50;
     var delta = -e.deltaY / PIXELS_PER_ZOOM_STEP;
     var position = Blockly.utils.mouseToSvg(e, this.getParentSvg(),
-=======
-  Blockly.terminateDrag_();
-  // The vertical scroll distance that corresponds to a click of a zoom button.
-  var PIXELS_PER_ZOOM_STEP = 50;
-  var delta = -e.deltaY / PIXELS_PER_ZOOM_STEP;
-  var position = Blockly.utils.mouseToSvg(e, this.getParentSvg(),
->>>>>>> b0264eb5
-      this.getInverseScreenCTM());
+        this.getInverseScreenCTM());
     this.zoom(position.x, position.y, delta);
   } else {
     // This is a regular mouse wheel event - scroll the workspace
@@ -1873,11 +1862,8 @@
  *     given button is clicked.
  */
 Blockly.WorkspaceSvg.prototype.registerButtonCallback = function(key, func) {
-<<<<<<< HEAD
-=======
   goog.asserts.assert(goog.isFunction(func),
       'Button callbacks must be functions.');
->>>>>>> b0264eb5
   this.flyoutButtonCallbacks_[key] = func;
 };
 
@@ -1885,13 +1871,6 @@
  * Get the callback function associated with a given key, for clicks on buttons
  * and labels in the flyout.
  * @param {string} key The name to use to look up the function.
-<<<<<<< HEAD
- * @return {function(!Blockly.FlyoutButton)} The function corresponding to the
- *     given key for this workspace.
- */
-Blockly.WorkspaceSvg.prototype.getButtonCallback = function(key) {
-  return this.flyoutButtonCallbacks_[key];
-=======
  * @return {?function(!Blockly.FlyoutButton)} The function corresponding to the
  *     given key for this workspace; null if no callback is registered.
  */
@@ -1942,7 +1921,6 @@
  */
 Blockly.WorkspaceSvg.prototype.removeToolboxCategoryCallback = function(key) {
   this.toolboxCategoryCallbacks_[key] = null;
->>>>>>> b0264eb5
 };
 
 // Export symbols that would otherwise be renamed by Closure compiler.
