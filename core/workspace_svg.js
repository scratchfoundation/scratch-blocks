--- conflicted
+++ resolved
@@ -31,13 +31,10 @@
 goog.require('Blockly.Colours');
 goog.require('Blockly.ConnectionDB');
 goog.require('Blockly.constants');
-<<<<<<< HEAD
 goog.require('Blockly.DropDownDiv');
 goog.require('Blockly.Events');
 //goog.require('Blockly.HorizontalFlyout');
-=======
 goog.require('Blockly.Gesture');
->>>>>>> 7a2c01e1
 goog.require('Blockly.Options');
 goog.require('Blockly.ScrollbarPair');
 goog.require('Blockly.Touch');
@@ -224,8 +221,6 @@
 Blockly.WorkspaceSvg.prototype.scrollbar = null;
 
 /**
-<<<<<<< HEAD
-=======
  * The current gesture in progress on this workspace, if any.
  * @type {Blockly.Gesture}
  * @private
@@ -233,7 +228,6 @@
 Blockly.WorkspaceSvg.prototype.currentGesture_ = null;
 
 /**
->>>>>>> 7a2c01e1
  * This workspace's surface for dragging blocks, if it exists.
  * @type {Blockly.BlockDragSurfaceSvg}
  * @private
@@ -435,12 +429,6 @@
   if (!this.isFlyout) {
     Blockly.bindEventWithChecks_(this.svgGroup_, 'mousedown', this,
         this.onMouseDown_);
-<<<<<<< HEAD
-    var thisWorkspace = this;
-    Blockly.bindEvent_(this.svgGroup_, 'touchstart', null,
-                       function(e) {Blockly.longStart_(e, thisWorkspace);});
-=======
->>>>>>> 7a2c01e1
     if (this.options.zoomOptions && this.options.zoomOptions.wheel) {
       // Mouse-wheel.
       Blockly.bindEventWithChecks_(this.svgGroup_, 'wheel', this,
@@ -593,11 +581,7 @@
  * @return {Blockly.Flyout} The flyout on this workspace.
  * @package
  */
-<<<<<<< HEAD
 Blockly.WorkspaceSvg.prototype.getFlyout = function() {
-=======
-Blockly.WorkspaceSvg.prototype.getFlyout_ = function() {
->>>>>>> 7a2c01e1
   if (this.flyout_) {
     return this.flyout_;
   }
@@ -814,13 +798,8 @@
 
   // Tell the flyout whether its container is visible so it can
   // tell when to hide itself.
-<<<<<<< HEAD
   if (this.getFlyout()) {
     this.getFlyout().setContainerVisible(isVisible);
-=======
-  if (this.getFlyout_()) {
-    this.getFlyout_().setContainerVisible(isVisible);
->>>>>>> 7a2c01e1
   }
 
   this.getParentSvg().style.display = isVisible ? 'block' : 'none';
@@ -1083,11 +1062,7 @@
   if (this.deleteAreaToolbox_ && this.deleteAreaToolbox_.contains(xy)) {
     return Blockly.DELETE_AREA_TOOLBOX;
   }
-<<<<<<< HEAD
-  return null;
-=======
   return Blockly.DELETE_AREA_NONE;
->>>>>>> 7a2c01e1
 };
 
 /**
@@ -1096,68 +1071,13 @@
  * @private
  */
 Blockly.WorkspaceSvg.prototype.onMouseDown_ = function(e) {
-<<<<<<< HEAD
-  this.markFocused();
-  if (Blockly.utils.isTargetInput(e)) {
-    Blockly.Touch.clearTouchIdentifier();
-    return;
-  }
-  Blockly.terminateDrag_();  // In case mouse-up event was lost.
-  Blockly.hideChaff();
+  // TODO (fenichel): Move this to gesture.
   Blockly.DropDownDiv.hide();
-  var isTargetWorkspace = e.target && e.target.nodeName &&
-      (e.target.nodeName.toLowerCase() == 'svg' ||
-       e.target == this.svgBackground_);
-  if (isTargetWorkspace && Blockly.selected && !this.options.readOnly) {
-    // Clicking on the document clears the selection.
-    Blockly.selected.unselect();
-  }
-  if (Blockly.utils.isRightButton(e)) {
-    // Right-click.
-    this.showContextMenu_(e);
-    // This is to handle the case where the event is pretending to be a right
-    // click event but it was really a long press. In that case, we want to make
-    // sure any in progress drags are stopped.
-    Blockly.onMouseUp_(e);
-    // Since this was a click, not a drag, end the gesture immediately.
-    Blockly.Touch.clearTouchIdentifier();
-  } else if (this.scrollbar) {
-    this.dragMode_ = Blockly.DRAG_BEGIN;
-    // Record the current mouse position.
-    this.startDragMouseX = e.clientX;
-    this.startDragMouseY = e.clientY;
-    this.startDragMetrics = this.getMetrics();
-    this.startScrollX = this.scrollX;
-    this.startScrollY = this.scrollY;
-
-    this.setupDragSurface();
-    // If this is a touch event then bind to the mouseup so workspace drag mode
-    // is turned off and double move events are not performed on a block.
-    // See comment in inject.js Blockly.init_ as to why mouseup events are
-    // bound to the document instead of the SVG's surface.
-    if ('mouseup' in Blockly.Touch.TOUCH_MAP) {
-      Blockly.Touch.onTouchUpWrapper_ = Blockly.Touch.onTouchUpWrapper_ || [];
-      Blockly.Touch.onTouchUpWrapper_ = Blockly.Touch.onTouchUpWrapper_.concat(
-          Blockly.bindEventWithChecks_(document, 'mouseup', null,
-          Blockly.onMouseUp_));
-    }
-    Blockly.onMouseMoveWrapper_ = Blockly.onMouseMoveWrapper_ || [];
-    Blockly.onMouseMoveWrapper_ = Blockly.onMouseMoveWrapper_.concat(
-        Blockly.bindEventWithChecks_(document, 'mousemove', null,
-        Blockly.onMouseMove_));
-  } else {
-    // It was a click, but the workspace isn't draggable.
-    Blockly.Touch.clearTouchIdentifier();
-  }
-  // This event has been handled.  No need to bubble up to the document.
-  e.stopPropagation();
-  e.preventDefault();
-=======
+
   var gesture = this.getGesture(e);
   if (gesture) {
     gesture.handleWsStart(e, this);
   }
->>>>>>> 7a2c01e1
 };
 
 /**
@@ -1219,10 +1139,12 @@
  * @private
  */
 Blockly.WorkspaceSvg.prototype.onMouseWheel_ = function(e) {
-<<<<<<< HEAD
-  // TODO: Remove terminateDrag and compensate for coordinate skew during zoom.
+  // TODO: Remove gesture cancellation and compensate for coordinate skew during
+  // zoom.
+  if (this.currentGesture_) {
+    this.currentGesture_.cancel();
+  }
   if (e.ctrlKey) {
-    Blockly.terminateDrag_();
     // The vertical scroll distance that corresponds to a click of a zoom button.
     var PIXELS_PER_ZOOM_STEP = 50;
     var delta = -e.deltaY / PIXELS_PER_ZOOM_STEP;
@@ -1240,19 +1162,6 @@
     this.startDragMetrics = this.getMetrics();
     this.scroll(x, y);
   }
-=======
-  // TODO: Remove gesture cancellation and compensate for coordinate skew during
-  // zoom.
-  if (this.currentGesture_) {
-    this.currentGesture_.cancel();
-  }
-  // The vertical scroll distance that corresponds to a click of a zoom button.
-  var PIXELS_PER_ZOOM_STEP = 50;
-  var delta = -e.deltaY / PIXELS_PER_ZOOM_STEP;
-  var position = Blockly.utils.mouseToSvg(e, this.getParentSvg(),
-      this.getInverseScreenCTM());
-  this.zoom(position.x, position.y, delta);
->>>>>>> 7a2c01e1
   e.preventDefault();
 };
 
@@ -1328,10 +1237,7 @@
   var menuOptions = [];
   var topBlocks = this.getTopBlocks(true);
   var eventGroup = Blockly.utils.genUid();
-<<<<<<< HEAD
-=======
   var ws = this;
->>>>>>> 7a2c01e1
 
   // Options to undo/redo previous action.
   var undoOption = {};
@@ -2061,8 +1967,6 @@
   this.toolboxCategoryCallbacks_[key] = null;
 };
 
-<<<<<<< HEAD
-=======
 /**
  * Look up the gesture that is tracking this touch stream on this workspace.
  * May create a new gesture.
@@ -2114,7 +2018,6 @@
   }
 };
 
->>>>>>> 7a2c01e1
 // Export symbols that would otherwise be renamed by Closure compiler.
 Blockly.WorkspaceSvg.prototype['setVisible'] =
     Blockly.WorkspaceSvg.prototype.setVisible;