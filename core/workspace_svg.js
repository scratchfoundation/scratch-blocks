/**
 * @license
 * Visual Blocks Editor
 *
 * Copyright 2014 Google Inc.
 * https://developers.google.com/blockly/
 *
 * Licensed under the Apache License, Version 2.0 (the "License");
 * you may not use this file except in compliance with the License.
 * You may obtain a copy of the License at
 *
 *   http://www.apache.org/licenses/LICENSE-2.0
 *
 * Unless required by applicable law or agreed to in writing, software
 * distributed under the License is distributed on an "AS IS" BASIS,
 * WITHOUT WARRANTIES OR CONDITIONS OF ANY KIND, either express or implied.
 * See the License for the specific language governing permissions and
 * limitations under the License.
 */

/**
 * @fileoverview Object representing a workspace rendered as SVG.
 * @author fraser@google.com (Neil Fraser)
 */
'use strict';

goog.provide('Blockly.WorkspaceSvg');

// TODO(scr): Fix circular dependencies
// goog.require('Blockly.Block');
goog.require('Blockly.ConnectionDB');
goog.require('Blockly.Events');
goog.require('Blockly.Options');
goog.require('Blockly.ScrollbarPair');
goog.require('Blockly.Trashcan');
goog.require('Blockly.Workspace');
goog.require('Blockly.Xml');
goog.require('Blockly.ZoomControls');

goog.require('goog.dom');
goog.require('goog.math.Coordinate');
goog.require('goog.userAgent');


/**
 * Class for a workspace.  This is an onscreen area with optional trashcan,
 * scrollbars, bubbles, and dragging.
 * @param {!Blockly.Options} options Dictionary of options.
 * @param {Blockly.DragSurfaceSvg=} opt_dragSurface Drag surface for the workspace.
 * @extends {Blockly.Workspace}
 * @constructor
 */
Blockly.WorkspaceSvg = function(options, opt_dragSurface) {
  Blockly.WorkspaceSvg.superClass_.constructor.call(this, options);
  this.getMetrics = options.getMetrics;
  this.setMetrics = options.setMetrics;

  Blockly.ConnectionDB.init(this);

  if (opt_dragSurface) {
    this.dragSurface = opt_dragSurface;
  }

  Blockly.ConnectionDB.init(this);
  /**
   * Database of pre-loaded sounds.
   * @private
   * @const
   */
  this.SOUNDS_ = Object.create(null);
};
goog.inherits(Blockly.WorkspaceSvg, Blockly.Workspace);

/**
 * Svg workspaces are user-visible (as opposed to a headless workspace).
 * @type {boolean} True if visible.  False if headless.
 */
Blockly.WorkspaceSvg.prototype.rendered = true;

/**
 * Is this workspace the surface for a flyout?
 * @type {boolean}
 */
Blockly.WorkspaceSvg.prototype.isFlyout = false;

/**
 * Is this workspace currently being dragged around?
 * @type {boolean}
 */
Blockly.WorkspaceSvg.prototype.isScrolling = false;

/**
 * Current horizontal scrolling offset.
 * @type {number}
 */
Blockly.WorkspaceSvg.prototype.scrollX = 0;

/**
 * Current vertical scrolling offset.
 * @type {number}
 */
Blockly.WorkspaceSvg.prototype.scrollY = 0;

/**
 * Horizontal scroll value when scrolling started.
 * @type {number}
 */
Blockly.WorkspaceSvg.prototype.startScrollX = 0;

/**
 * Vertical scroll value when scrolling started.
 * @type {number}
 */
Blockly.WorkspaceSvg.prototype.startScrollY = 0;

/**
 * Distance from mouse to object being dragged.
 * @type {goog.math.Coordinate}
 * @private
 */
Blockly.WorkspaceSvg.prototype.dragDeltaXY_ = null;

/**
 * Current scale.
 * @type {number}
 */
Blockly.WorkspaceSvg.prototype.scale = 1;

/**
 * The workspace's trashcan (if any).
 * @type {Blockly.Trashcan}
 */
Blockly.WorkspaceSvg.prototype.trashcan = null;

/**
 * This workspace's scrollbars, if they exist.
 * @type {Blockly.ScrollbarPair}
 */
Blockly.WorkspaceSvg.prototype.scrollbar = null;

/**
<<<<<<< HEAD
 * This workspace's drag surface, if it exists.
 * @type {Blockly.DragSurfaceSvg}
 */
Blockly.WorkspaceSvg.prototype.dragSurface = null;
=======
 * Time that the last sound was played.
 * @type {Date}
 * @private
 */
Blockly.WorkspaceSvg.prototype.lastSound_ = null;
>>>>>>> 763e9b93

/**
 * Create the workspace DOM elements.
 * @param {string=} opt_backgroundClass Either 'blocklyMainBackground' or
 *     'blocklyMutatorBackground'.
 * @return {!Element} The workspace's SVG group.
 */
Blockly.WorkspaceSvg.prototype.createDom = function(opt_backgroundClass) {
  /**
   * <g class="blocklyWorkspace">
   *   <rect class="blocklyMainBackground" height="100%" width="100%"></rect>
   *   [Trashcan and/or flyout may go here]
   *   <g class="blocklyBlockCanvas"></g>
   *   <g class="blocklyBubbleCanvas"></g>
   *   [Scrollbars may go here]
   * </g>
   * @type {SVGElement}
   */
  this.svgGroup_ = Blockly.createSvgElement('g',
      {'class': 'blocklyWorkspace'}, null);
  if (opt_backgroundClass) {
    /** @type {SVGElement} */
    this.svgBackground_ = Blockly.createSvgElement('rect',
        {'height': '100%', 'width': '100%', 'class': opt_backgroundClass},
        this.svgGroup_);
    if (opt_backgroundClass == 'blocklyMainBackground') {
      this.svgBackground_.style.fill =
          'url(#' + this.options.gridPattern.id + ')';
    }
  }
  /** @type {SVGElement} */
  this.svgBlockCanvas_ = Blockly.createSvgElement('g',
      {'class': 'blocklyBlockCanvas'}, this.svgGroup_, this);
  /** @type {SVGElement} */
  this.svgBubbleCanvas_ = Blockly.createSvgElement('g',
      {'class': 'blocklyBubbleCanvas'}, this.svgGroup_, this);
  var bottom = Blockly.Scrollbar.scrollbarThickness;
  if (this.options.hasTrashcan) {
    bottom = this.addTrashcan_(bottom);
  }
  if (this.options.zoomOptions && this.options.zoomOptions.controls) {
    bottom = this.addZoomControls_(bottom);
  }
  Blockly.bindEvent_(this.svgGroup_, 'mousedown', this, this.onMouseDown_);
  var thisWorkspace = this;
  Blockly.bindEvent_(this.svgGroup_, 'touchstart', null,
                     function(e) {Blockly.longStart_(e, thisWorkspace);});
  if (this.options.zoomOptions && this.options.zoomOptions.wheel) {
    // Mouse-wheel.
    Blockly.bindEvent_(this.svgGroup_, 'wheel', this, this.onMouseWheel_);
  }

  // Determine if there needs to be a category tree, or a simple list of
  // blocks.  This cannot be changed later, since the UI is very different.
  if (this.options.hasCategories) {
    this.toolbox_ = new Blockly.Toolbox(this);
  } else if (this.options.languageTree) {
    this.addFlyout_();
  }
  this.updateGridPattern_();
  return this.svgGroup_;
};

/**
 * Dispose of this workspace.
 * Unlink from all DOM elements to prevent memory leaks.
 */
Blockly.WorkspaceSvg.prototype.dispose = function() {
  // Stop rerendering.
  this.rendered = false;
  Blockly.WorkspaceSvg.superClass_.dispose.call(this);
  if (this.svgGroup_) {
    goog.dom.removeNode(this.svgGroup_);
    this.svgGroup_ = null;
  }
  this.svgBlockCanvas_ = null;
  this.svgBubbleCanvas_ = null;
  if (this.toolbox_) {
    this.toolbox_.dispose();
    this.toolbox_ = null;
  }
  if (this.flyout_) {
    this.flyout_.dispose();
    this.flyout_ = null;
  }
  if (this.trashcan) {
    this.trashcan.dispose();
    this.trashcan = null;
  }
  if (this.scrollbar) {
    this.scrollbar.dispose();
    this.scrollbar = null;
  }
  if (this.zoomControls_) {
    this.zoomControls_.dispose();
    this.zoomControls_ = null;
  }
  if (!this.options.parentWorkspace) {
    // Top-most workspace.  Dispose of the SVG too.
    goog.dom.removeNode(this.getParentSvg());
  }
};

/**
 * Obtain a newly created block.
 * @param {?string} prototypeName Name of the language object containing
 *     type-specific functions for this block.
 * @param {string=} opt_id Optional ID.  Use this ID if provided, otherwise
 *     create a new id.
 * @return {!Blockly.BlockSvg} The created block.
 */
Blockly.WorkspaceSvg.prototype.newBlock = function(prototypeName, opt_id) {
  return new Blockly.BlockSvg(this, prototypeName, opt_id);
};

/**
 * Add a trashcan.
 * @param {number} bottom Distance from workspace bottom to bottom of trashcan.
 * @return {number} Distance from workspace bottom to the top of trashcan.
 * @private
 */
Blockly.WorkspaceSvg.prototype.addTrashcan_ = function(bottom) {
  /** @type {Blockly.Trashcan} */
  this.trashcan = new Blockly.Trashcan(this);
  var svgTrashcan = this.trashcan.createDom();
  this.svgGroup_.insertBefore(svgTrashcan, this.svgBlockCanvas_);
  return this.trashcan.init(bottom);
};

/**
 * Add zoom controls.
 * @param {number} bottom Distance from workspace bottom to bottom of controls.
 * @return {number} Distance from workspace bottom to the top of controls.
 * @private
 */
Blockly.WorkspaceSvg.prototype.addZoomControls_ = function(bottom) {
  /** @type {Blockly.ZoomControls} */
  this.zoomControls_ = new Blockly.ZoomControls(this);
  var svgZoomControls = this.zoomControls_.createDom();
  this.svgGroup_.appendChild(svgZoomControls);
  return this.zoomControls_.init(bottom);
};

/**
 * Add a flyout.
 * @private
 */
Blockly.WorkspaceSvg.prototype.addFlyout_ = function() {
  var workspaceOptions = {
    disabledPatternId: this.options.disabledPatternId,
    parentWorkspace: this,
    RTL: this.RTL,
    horizontalLayout: this.horizontalLayout,
    toolboxPosition: this.options.toolboxPosition
  };
  /** @type {Blockly.Flyout} */
  this.flyout_ = new Blockly.Flyout(workspaceOptions);
  this.flyout_.autoClose = false;
  var svgFlyout = this.flyout_.createDom();
  this.svgGroup_.insertBefore(svgFlyout, this.svgBlockCanvas_);
};

/**
 * Resize this workspace and its containing objects.
 */
Blockly.WorkspaceSvg.prototype.resize = function() {
  if (this.toolbox_) {
    this.toolbox_.position();
  }
  if (this.flyout_) {
    this.flyout_.position();
  }
  if (this.trashcan) {
    this.trashcan.position();
  }
  if (this.zoomControls_) {
    this.zoomControls_.position();
  }
  if (this.scrollbar) {
    this.scrollbar.resize();
  }
};

/**
 * Get the SVG element that forms the drawing surface.
 * @return {!Element} SVG element.
 */
Blockly.WorkspaceSvg.prototype.getCanvas = function() {
  return this.svgBlockCanvas_;
};

/**
 * Get the SVG element that forms the bubble surface.
 * @return {!SVGGElement} SVG element.
 */
Blockly.WorkspaceSvg.prototype.getBubbleCanvas = function() {
  return this.svgBubbleCanvas_;
};

/**
 * Get the SVG element that contains this workspace.
 * @return {!Element} SVG element.
 */
Blockly.WorkspaceSvg.prototype.getParentSvg = function() {
  if (this.cachedParentSvg_) {
    return this.cachedParentSvg_;
  }
  var element = this.svgGroup_;
  while (element) {
    if (element.tagName == 'svg') {
      this.cachedParentSvg_ = element;
      return element;
    }
    element = element.parentNode;
  }
  return null;
};

/**
 * Translate this workspace to new coordinates.
 * @param {number} x Horizontal translation.
 * @param {number} y Vertical translation.
 */
Blockly.WorkspaceSvg.prototype.translate = function(x, y) {
  var translation = 'translate(' + x + ',' + y + ') ' +
      'scale(' + this.scale + ')';
  this.svgBlockCanvas_.setAttribute('transform', translation);
  this.svgBubbleCanvas_.setAttribute('transform', translation);
  if (this.dragSurface) {
    this.dragSurface.translateAndScaleGroup(x, y, this.scale);
  }
};

/**
 * Returns the horizontal offset of the workspace.
 * Intended for LTR/RTL compatibility in XML.
 * @return {number} Width.
 */
Blockly.WorkspaceSvg.prototype.getWidth = function() {
  var metrics = this.getMetrics();
  return metrics ? metrics.viewWidth / this.scale : 0;
};

/**
 * Toggles the visibility of the workspace.
 * Currently only intended for main workspace.
 * @param {boolean} isVisible True if workspace should be visible.
 */
Blockly.WorkspaceSvg.prototype.setVisible = function(isVisible) {
  this.getParentSvg().style.display = isVisible ? 'block' : 'none';
  if (this.toolbox_) {
    // Currently does not support toolboxes in mutators.
    this.toolbox_.HtmlDiv.style.display = isVisible ? 'block' : 'none';
  }
  if (isVisible) {
    this.render();
    if (this.toolbox_) {
      this.toolbox_.position();
    }
  } else {
    Blockly.hideChaff(true);
    Blockly.DropDownDiv.hideWithoutAnimation();
  }
};

/**
 * Render all blocks in workspace.
 */
Blockly.WorkspaceSvg.prototype.render = function() {
  // Generate list of all blocks.
  var blocks = this.getAllBlocks();
  // Render each block.
  for (var i = blocks.length - 1; i >= 0; i--) {
    blocks[i].render(false);
  }
};

/**
 * Turn the visual trace functionality on or off.
 * @param {boolean} armed True if the trace should be on.
 */
Blockly.WorkspaceSvg.prototype.traceOn = function(armed) {
  this.traceOn_ = armed;
  if (this.traceWrapper_) {
    Blockly.unbindEvent_(this.traceWrapper_);
    this.traceWrapper_ = null;
  }
  if (armed) {
    this.traceWrapper_ = Blockly.bindEvent_(this.svgBlockCanvas_,
        'blocklySelectChange', this, function() {this.traceOn_ = false; });
  }
};

/**
 * Highlight a block in the workspace.
 * @param {?string} id ID of block to find.
 */
Blockly.WorkspaceSvg.prototype.highlightBlock = function(id) {
  if (this.traceOn_ && Blockly.dragMode_ != Blockly.DRAG_NONE) {
    // The blocklySelectChange event normally prevents this, but sometimes
    // there is a race condition on fast-executing apps.
    this.traceOn(false);
  }
  if (!this.traceOn_) {
    return;
  }
  var block = null;
  if (id) {
    block = this.getBlockById(id);
    if (!block) {
      return;
    }
  }
  // Temporary turn off the listener for selection changes, so that we don't
  // trip the monitor for detecting user activity.
  this.traceOn(false);
  // Select the current block.
  if (block) {
    block.select();
  } else if (Blockly.selected) {
    Blockly.selected.unselect();
  }
  // Restore the monitor for user activity after the selection event has fired.
  var thisWorkspace = this;
  setTimeout(function() {thisWorkspace.traceOn(true);}, 1);
};

/**
 * Glow/unglow a block in the workspace.
 * @param {?string} id ID of block to find.
 * @param {boolean} isGlowingBlock Whether to glow the block.
 */
Blockly.WorkspaceSvg.prototype.glowBlock = function(id, isGlowingBlock) {
  var block = null;
  if (id) {
    block = this.getBlockById(id);
    if (!block) {
      throw 'Tried to glow block that does not exist.';
    }
  }
  block.setGlowBlock(isGlowingBlock);
};

/**
 * Glow/unglow a stack in the workspace.
 * @param {?string} id ID of block which starts the stack.
 * @param {boolean} isGlowingStack Whether to glow the stack.
 */
Blockly.WorkspaceSvg.prototype.glowStack = function(id, isGlowingStack) {
  var block = null;
  if (id) {
    block = this.getBlockById(id);
    if (!block) {
      throw 'Tried to glow stack on block that does not exist.';
    }
  }
  block.setGlowStack(isGlowingStack);
};

/**
 * Paste the provided block onto the workspace.
 * @param {!Element} xmlBlock XML block element.
 */
Blockly.WorkspaceSvg.prototype.paste = function(xmlBlock) {
  if (!this.rendered || xmlBlock.getElementsByTagName('block').length >=
      this.remainingCapacity()) {
    return;
  }
  Blockly.terminateDrag_();  // Dragging while pasting?  No.
  Blockly.Events.disable();
  var block = Blockly.Xml.domToBlock(xmlBlock, this);
  // Move the duplicate to original position.
  var blockX = parseInt(xmlBlock.getAttribute('x'), 10);
  var blockY = parseInt(xmlBlock.getAttribute('y'), 10);
  if (!isNaN(blockX) && !isNaN(blockY)) {
    if (this.RTL) {
      blockX = -blockX;
    }
    // Offset block until not clobbering another block and not in connection
    // distance with neighbouring blocks.
    do {
      var collide = false;
      var allBlocks = this.getAllBlocks();
      for (var i = 0, otherBlock; otherBlock = allBlocks[i]; i++) {
        var otherXY = otherBlock.getRelativeToSurfaceXY();
        if (Math.abs(blockX - otherXY.x) <= 1 &&
            Math.abs(blockY - otherXY.y) <= 1) {
          collide = true;
          break;
        }
      }
      if (!collide) {
        // Check for blocks in snap range to any of its connections.
        var connections = block.getConnections_(false);
        for (var i = 0, connection; connection = connections[i]; i++) {
          var neighbour = connection.closest(Blockly.SNAP_RADIUS,
              new goog.math.Coordinate(blockX, blockY));
          if (neighbour.connection) {
            collide = true;
            break;
          }
        }
      }
      if (collide) {
        if (this.RTL) {
          blockX -= Blockly.SNAP_RADIUS;
        } else {
          blockX += Blockly.SNAP_RADIUS;
        }
        blockY += Blockly.SNAP_RADIUS * 2;
      }
    } while (collide);
    block.moveBy(blockX, blockY);
  }
  Blockly.Events.enable();
  if (Blockly.Events.isEnabled() && !block.isShadow()) {
    Blockly.Events.fire(new Blockly.Events.Create(block));
  }
  block.select();
};

/**
 * Make a list of all the delete areas for this workspace.
 */
Blockly.WorkspaceSvg.prototype.recordDeleteAreas = function() {
  if (this.trashcan) {
    this.deleteAreaTrash_ = this.trashcan.getClientRect();
  } else {
    this.deleteAreaTrash_ = null;
  }
  if (this.flyout_) {
    this.deleteAreaToolbox_ = this.flyout_.getClientRect();
  } else if (this.toolbox_) {
    this.deleteAreaToolbox_ = this.toolbox_.getClientRect();
  } else {
    this.deleteAreaToolbox_ = null;
  }
};

/**
 * Is the mouse event over a delete area (toolbox or non-closing flyout)?
 * Opens or closes the trashcan and sets the cursor as a side effect.
 * @param {!Event} e Mouse move event.
 * @return {boolean} True if event is in a delete area.
 */
Blockly.WorkspaceSvg.prototype.isDeleteArea = function(e) {
  var xy = new goog.math.Coordinate(e.clientX, e.clientY);
  if (this.deleteAreaTrash_) {
    if (this.deleteAreaTrash_.contains(xy)) {
      this.trashcan.setOpen_(true);
      Blockly.Css.setCursor(Blockly.Css.Cursor.DELETE);
      return true;
    }
    this.trashcan.setOpen_(false);
  }
  if (this.deleteAreaToolbox_) {
    if (this.deleteAreaToolbox_.contains(xy)) {
      Blockly.Css.setCursor(Blockly.Css.Cursor.DELETE);
      return true;
    }
  }
  Blockly.Css.setCursor(Blockly.Css.Cursor.CLOSED);
  return false;
};

/**
 * Handle a mouse-down on SVG drawing surface.
 * @param {!Event} e Mouse down event.
 * @private
 */
Blockly.WorkspaceSvg.prototype.onMouseDown_ = function(e) {
  this.markFocused();
  if (Blockly.isTargetInput_(e)) {
    return;
  }
  Blockly.svgResize(this);
  Blockly.terminateDrag_();  // In case mouse-up event was lost.
  Blockly.hideChaff();
  Blockly.DropDownDiv.hide();
  var isTargetWorkspace = e.target && e.target.nodeName &&
      (e.target.nodeName.toLowerCase() == 'svg' ||
       e.target == this.svgBackground_);
  if (isTargetWorkspace && Blockly.selected && !this.options.readOnly) {
    // Clicking on the document clears the selection.
    Blockly.selected.unselect();
  }
  if (Blockly.isRightButton(e)) {
    // Right-click.
    this.showContextMenu_(e);
  } else if (this.scrollbar) {
    // If the workspace is editable, only allow scrolling when gripping empty
    // space.  Otherwise, allow scrolling when gripping anywhere.
    this.isScrolling = true;
    // Record the current mouse position.
    this.startDragMouseX = e.clientX;
    this.startDragMouseY = e.clientY;
    this.startDragMetrics = this.getMetrics();
    this.startScrollX = this.scrollX;
    this.startScrollY = this.scrollY;

    // If this is a touch event then bind to the mouseup so workspace drag mode
    // is turned off and double move events are not performed on a block.
    // See comment in inject.js Blockly.init_ as to why mouseup events are
    // bound to the document instead of the SVG's surface.
    if ('mouseup' in Blockly.bindEvent_.TOUCH_MAP) {
      Blockly.onTouchUpWrapper_ = Blockly.onTouchUpWrapper_ || [];
      Blockly.onTouchUpWrapper_ = Blockly.onTouchUpWrapper_.concat(
          Blockly.bindEvent_(document, 'mouseup', null, Blockly.onMouseUp_));
    }
    Blockly.onMouseMoveWrapper_ = Blockly.onMouseMoveWrapper_ || [];
    Blockly.onMouseMoveWrapper_ = Blockly.onMouseMoveWrapper_.concat(
        Blockly.bindEvent_(document, 'mousemove', null, Blockly.onMouseMove_));
  }
  // This event has been handled.  No need to bubble up to the document.
  e.stopPropagation();
  e.preventDefault();
};

/**
 * Start tracking a drag of an object on this workspace.
 * @param {!Event} e Mouse down event.
 * @param {!goog.math.Coordinate} xy Starting location of object.
 */
Blockly.WorkspaceSvg.prototype.startDrag = function(e, xy) {
  // Record the starting offset between the bubble's location and the mouse.
  var point = Blockly.mouseToSvg(e, this.getParentSvg());
  // Fix scale of mouse event.
  point.x /= this.scale;
  point.y /= this.scale;
  this.dragDeltaXY_ = goog.math.Coordinate.difference(xy, point);
};

/**
 * Track a drag of an object on this workspace.
 * @param {!Event} e Mouse move event.
 * @return {!goog.math.Coordinate} New location of object.
 */
Blockly.WorkspaceSvg.prototype.moveDrag = function(e) {
  var point = Blockly.mouseToSvg(e, this.getParentSvg());
  // Fix scale of mouse event.
  point.x /= this.scale;
  point.y /= this.scale;
  return goog.math.Coordinate.sum(this.dragDeltaXY_, point);
};

/**
 * Handle a mouse-wheel on SVG drawing surface.
 * @param {!Event} e Mouse wheel event.
 * @private
 */
Blockly.WorkspaceSvg.prototype.onMouseWheel_ = function(e) {
  // TODO: Remove terminateDrag and compensate for coordinate skew during zoom.
  if (e.ctrlKey) {
    // Pinch-to-zoom in Chrome only
    Blockly.terminateDrag_();
    var delta = e.deltaY > 0 ? -1 : 1;
    var position = Blockly.mouseToSvg(e, this.getParentSvg());
    this.zoom(position.x, position.y, delta);
  } else {
    // This is a regular mouse wheel event - scroll the workspace
    // First hide the WidgetDiv without animation
    // (mouse scroll makes field out of place with div)
    Blockly.WidgetDiv.hide(true);
    Blockly.DropDownDiv.hideWithoutAnimation();
    var x = this.scrollX - e.deltaX;
    var y = this.scrollY - e.deltaY;
    this.startDragMetrics = this.getMetrics();
    this.scroll(x, y);
  }
  e.preventDefault();
};

/**
 * Calculate the bounding box for the blocks on the workspace.
 *
 * @return {Object} Contains the position and size of the bounding box
 *   containing the blocks on the workspace.
 */
Blockly.WorkspaceSvg.prototype.getBlocksBoundingBox = function() {
  var topBlocks = this.getTopBlocks();
  // There are no blocks, return empty rectangle.
  if (!topBlocks.length) {
    return {x: 0, y: 0, width: 0, height: 0};
  }

  // Initialize boundary using the first block.
  var boundary = topBlocks[0].getBoundingRectangle();

  // Start at 1 since the 0th block was used for initialization
  for (var i = 1; i < topBlocks.length; i++) {
    var blockBoundary = topBlocks[i].getBoundingRectangle();
    if (blockBoundary.topLeft.x < boundary.topLeft.x) {
      boundary.topLeft.x = blockBoundary.topLeft.x;
    }
    if (blockBoundary.bottomRight.x > boundary.bottomRight.x) {
      boundary.bottomRight.x = blockBoundary.bottomRight.x;
    }
    if (blockBoundary.topLeft.y < boundary.topLeft.y) {
      boundary.topLeft.y = blockBoundary.topLeft.y;
    }
    if (blockBoundary.bottomRight.y > boundary.bottomRight.y) {
      boundary.bottomRight.y = blockBoundary.bottomRight.y;
    }
  }
  return {
    x: boundary.topLeft.x,
    y: boundary.topLeft.y,
    width: boundary.bottomRight.x - boundary.topLeft.x,
    height: boundary.bottomRight.y - boundary.topLeft.y
  };
};

/**
 * Clean up the workspace by ordering all the blocks in a column.
 * @private
 */
Blockly.WorkspaceSvg.prototype.cleanUp_ = function() {
  Blockly.Events.setGroup(true);
  var topBlocks = this.getTopBlocks(true);
  var cursorY = 0;
  for (var i = 0, block; block = topBlocks[i]; i++) {
    var xy = block.getRelativeToSurfaceXY();
    block.moveBy(-xy.x, cursorY - xy.y);
    block.snapToGrid();
    cursorY = block.getRelativeToSurfaceXY().y +
        block.getHeightWidth().height + Blockly.BlockSvg.MIN_BLOCK_Y;
  }
  Blockly.Events.setGroup(false);
  // Fire an event to allow scrollbars to resize.
  Blockly.asyncSvgResize(this);
};

/**
 * Show the context menu for the workspace.
 * @param {!Event} e Mouse event.
 * @private
 */
Blockly.WorkspaceSvg.prototype.showContextMenu_ = function(e) {
  if (this.options.readOnly || this.isFlyout) {
    return;
  }
  var menuOptions = [];
  var topBlocks = this.getTopBlocks(true);
  var eventGroup = Blockly.genUid();

  // Options to undo/redo previous action.
  var undoOption = {};
  undoOption.text = Blockly.Msg.UNDO;
  undoOption.enabled = this.undoStack_.length > 0;
  undoOption.callback = this.undo.bind(this, false);
  menuOptions.push(undoOption);
  var redoOption = {};
  redoOption.text = Blockly.Msg.REDO;
  redoOption.enabled = this.redoStack_.length > 0;
  redoOption.callback = this.undo.bind(this, true);
  menuOptions.push(redoOption);

  // Option to clean up blocks.
  if (this.scrollbar) {
    var cleanOption = {};
    cleanOption.text = Blockly.Msg.CLEAN_UP;
    cleanOption.enabled = topBlocks.length > 1;
    cleanOption.callback = this.cleanUp_.bind(this);
    menuOptions.push(cleanOption);
  }

  // Add a little animation to collapsing and expanding.
  var DELAY = 10;
  if (this.options.collapse) {
    var hasCollapsedBlocks = false;
    var hasExpandedBlocks = false;
    for (var i = 0; i < topBlocks.length; i++) {
      var block = topBlocks[i];
      while (block) {
        if (block.isCollapsed()) {
          hasCollapsedBlocks = true;
        } else {
          hasExpandedBlocks = true;
        }
        block = block.getNextBlock();
      }
    }

    /**
     * Option to collapse or expand top blocks.
     * @param {boolean} shouldCollapse Whether a block should collapse.
     * @private
     */
    var toggleOption = function(shouldCollapse) {
      var ms = 0;
      for (var i = 0; i < topBlocks.length; i++) {
        var block = topBlocks[i];
        while (block) {
          setTimeout(block.setCollapsed.bind(block, shouldCollapse), ms);
          block = block.getNextBlock();
          ms += DELAY;
        }
      }
    };

    // Option to collapse top blocks.
    var collapseOption = {enabled: hasExpandedBlocks};
    collapseOption.text = Blockly.Msg.COLLAPSE_ALL;
    collapseOption.callback = function() {
      toggleOption(true);
    };
    menuOptions.push(collapseOption);

    // Option to expand top blocks.
    var expandOption = {enabled: hasCollapsedBlocks};
    expandOption.text = Blockly.Msg.EXPAND_ALL;
    expandOption.callback = function() {
      toggleOption(false);
    };
    menuOptions.push(expandOption);
  }

  // Option to delete all blocks.
  // Count the number of blocks that are deletable.
  var deleteList = [];
  function addDeletableBlocks(block) {
    if (block.isDeletable()) {
      deleteList = deleteList.concat(block.getDescendants());
    } else {
      var children = block.getChildren();
      for (var i = 0; i < children.length; i++) {
        addDeletableBlocks(children[i]);
      }
    }
  }
  for (var i = 0; i < topBlocks.length; i++) {
    addDeletableBlocks(topBlocks[i]);
  }
  var deleteOption = {
    text: deleteList.length == 1 ? Blockly.Msg.DELETE_BLOCK :
        Blockly.Msg.DELETE_X_BLOCKS.replace('%1', String(deleteList.length)),
    enabled: deleteList.length > 0,
    callback: function() {
      if (deleteList.length < 2 ||
          window.confirm(Blockly.Msg.DELETE_ALL_BLOCKS.replace('%1',
          String(deleteList.length)))) {
        deleteNext();
      }
    }
  };
  function deleteNext() {
    Blockly.Events.setGroup(eventGroup);
    var block = deleteList.shift();
    if (block) {
      if (block.workspace) {
        block.dispose(false, true);
        setTimeout(deleteNext, DELAY);
      } else {
        deleteNext();
      }
    }
    Blockly.Events.setGroup(false);
  }
  menuOptions.push(deleteOption);

  Blockly.ContextMenu.show(e, menuOptions, this.RTL);
};

/**
 * Load an audio file.  Cache it, ready for instantaneous playing.
 * @param {!Array.<string>} filenames List of file types in decreasing order of
 *   preference (i.e. increasing size).  E.g. ['media/go.mp3', 'media/go.wav']
 *   Filenames include path from Blockly's root.  File extensions matter.
 * @param {string} name Name of sound.
 * @private
 */
Blockly.WorkspaceSvg.prototype.loadAudio_ = function(filenames, name) {
  if (!filenames.length) {
    return;
  }
  try {
    var audioTest = new window['Audio']();
  } catch(e) {
    // No browser support for Audio.
    // IE can throw an error even if the Audio object exists.
    return;
  }
  var sound;
  for (var i = 0; i < filenames.length; i++) {
    var filename = filenames[i];
    var ext = filename.match(/\.(\w+)$/);
    if (ext && audioTest.canPlayType('audio/' + ext[1])) {
      // Found an audio format we can play.
      sound = new window['Audio'](filename);
      break;
    }
  }
  if (sound && sound.play) {
    this.SOUNDS_[name] = sound;
  }
};

/**
 * Preload all the audio files so that they play quickly when asked for.
 * @private
 */
Blockly.WorkspaceSvg.prototype.preloadAudio_ = function() {
  for (var name in this.SOUNDS_) {
    var sound = this.SOUNDS_[name];
    sound.volume = .01;
    sound.play();
    sound.pause();
    // iOS can only process one sound at a time.  Trying to load more than one
    // corrupts the earlier ones.  Just load one and leave the others uncached.
    if (goog.userAgent.IPAD || goog.userAgent.IPHONE) {
      break;
    }
  }
};

/**
 * Play an audio file at specified value.  If volume is not specified,
 * use full volume (1).
 * @param {string} name Name of sound.
 * @param {number=} opt_volume Volume of sound (0-1).
 */
Blockly.WorkspaceSvg.prototype.playAudio = function(name, opt_volume) {
  // Send a UI event in case we wish to play the sound externally
  var event = new Blockly.Events.Ui(null, 'sound', null, name);
  event.workspaceId = this.id;
  Blockly.Events.fire(event);
  var sound = this.SOUNDS_[name];
  if (sound) {
    // Don't play one sound on top of another.
    var now = new Date();
    if (now - this.lastSound_ < Blockly.SOUND_LIMIT) {
      return;
    }
    this.lastSound_ = now;
    var mySound;
    var ie9 = goog.userAgent.DOCUMENT_MODE &&
              goog.userAgent.DOCUMENT_MODE === 9;
    if (ie9 || goog.userAgent.IPAD || goog.userAgent.ANDROID) {
      // Creating a new audio node causes lag in IE9, Android and iPad. Android
      // and IE9 refetch the file from the server, iPad uses a singleton audio
      // node which must be deleted and recreated for each new audio tag.
      mySound = sound;
    } else {
      mySound = sound.cloneNode();
    }
    mySound.volume = (opt_volume === undefined ? 1 : opt_volume);
    mySound.play();
  } else if (this.options.parentWorkspace) {
    // Maybe a workspace on a lower level knows about this sound.
    this.options.parentWorkspace.playAudio(name, opt_volume);
  }
};

/**
 * Modify the block tree on the existing toolbox.
 * @param {Node|string} tree DOM tree of blocks, or text representation of same.
 */
Blockly.WorkspaceSvg.prototype.updateToolbox = function(tree) {
  tree = Blockly.Options.parseToolboxTree(tree);
  if (!tree) {
    if (this.options.languageTree) {
      throw 'Can\'t nullify an existing toolbox.';
    }
    return;  // No change (null to null).
  }
  if (!this.options.languageTree) {
    throw 'Existing toolbox is null.  Can\'t create new toolbox.';
  }
  if (tree.getElementsByTagName('category').length) {
    if (!this.toolbox_) {
      throw 'Existing toolbox has no categories.  Can\'t change mode.';
    }
    this.options.languageTree = tree;
    this.toolbox_.populate_(tree);
    this.toolbox_.addColour_();
  } else {
    if (!this.flyout_) {
      throw 'Existing toolbox has categories.  Can\'t change mode.';
    }
    this.options.languageTree = tree;
    this.flyout_.show(tree.childNodes);
  }
};

/**
 * Mark this workspace as the currently focused main workspace.
 */
Blockly.WorkspaceSvg.prototype.markFocused = function() {
  if (this.options.parentWorkspace) {
    this.options.parentWorkspace.markFocused();
  } else {
    Blockly.mainWorkspace = this;
  }
};

/**
 * Zooming the blocks centered in (x, y) coordinate with zooming in or out.
 * @param {number} x X coordinate of center.
 * @param {number} y Y coordinate of center.
 * @param {number} type Type of zooming (-1 zooming out and 1 zooming in).
 */
Blockly.WorkspaceSvg.prototype.zoom = function(x, y, type) {
  var speed = this.options.zoomOptions.scaleSpeed;
  var metrics = this.getMetrics();
  var center = this.getParentSvg().createSVGPoint();
  center.x = x;
  center.y = y;
  center = center.matrixTransform(this.getCanvas().getCTM().inverse());
  x = center.x;
  y = center.y;
  var canvas = this.getCanvas();
  // Scale factor.
  var scaleChange = (type == 1) ? speed : 1 / speed;
  // Clamp scale within valid range.
  var newScale = this.scale * scaleChange;
  if (newScale > this.options.zoomOptions.maxScale) {
    scaleChange = this.options.zoomOptions.maxScale / this.scale;
  } else if (newScale < this.options.zoomOptions.minScale) {
    scaleChange = this.options.zoomOptions.minScale / this.scale;
  }
  if (this.scale == newScale) {
    return;  // No change in zoom.
  }
  if (this.scrollbar) {
    var matrix = canvas.getCTM()
        .translate(x * (1 - scaleChange), y * (1 - scaleChange))
        .scale(scaleChange);
    // newScale and matrix.a should be identical (within a rounding error).
    this.scrollX = matrix.e - metrics.absoluteLeft;
    this.scrollY = matrix.f - metrics.absoluteTop;
  }
  this.setScale(newScale);
  // Hide the WidgetDiv without animation (zoom makes field out of place with div)
  Blockly.WidgetDiv.hide(true);
  Blockly.DropDownDiv.hideWithoutAnimation();
};

/**
 * Zooming the blocks centered in the center of view with zooming in or out.
 * @param {number} type Type of zooming (-1 zooming out and 1 zooming in).
 */
Blockly.WorkspaceSvg.prototype.zoomCenter = function(type) {
  var metrics = this.getMetrics();
  var x = metrics.viewWidth / 2;
  var y = metrics.viewHeight / 2;
  this.zoom(x, y, type);
};

/**
 * Zoom the blocks to fit in the workspace if possible.
 */
Blockly.WorkspaceSvg.prototype.zoomToFit = function() {
  var metrics = this.getMetrics();
  var blocksBox = this.getBlocksBoundingBox();
  var blocksWidth = blocksBox.width;
  var blocksHeight = blocksBox.height;
  if (!blocksWidth) {
    return;  // Prevents zooming to infinity.
  }
  var workspaceWidth = metrics.viewWidth;
  var workspaceHeight = metrics.viewHeight;
  if (this.flyout_) {
    workspaceWidth -= this.flyout_.width_;
  }
  if (!this.scrollbar) {
    // Orgin point of 0,0 is fixed, blocks will not scroll to center.
    blocksWidth += metrics.contentLeft;
    blocksHeight += metrics.contentTop;
  }
  var ratioX = workspaceWidth / blocksWidth;
  var ratioY = workspaceHeight / blocksHeight;
  this.setScale(Math.min(ratioX, ratioY));
  this.scrollCenter();
};

/**
 * Center the workspace.
 */
Blockly.WorkspaceSvg.prototype.scrollCenter = function() {
  if (!this.scrollbar) {
    // Can't center a non-scrolling workspace.
    return;
  }
  // Hide the WidgetDiv without animation (zoom makes field out of place with div)
  Blockly.WidgetDiv.hide(true);
  Blockly.DropDownDiv.hideWithoutAnimation();
  Blockly.hideChaff(false);
  var metrics = this.getMetrics();
  var x = (metrics.contentWidth - metrics.viewWidth) / 2;
  if (this.flyout_) {
    x -= this.flyout_.width_ / 2;
  }
  var y = (metrics.contentHeight - metrics.viewHeight) / 2;
  this.scrollbar.set(x, y);
};

/**
 * Set the workspace's zoom factor.
 * @param {number} newScale Zoom factor.
 */
Blockly.WorkspaceSvg.prototype.setScale = function(newScale) {
  if (this.options.zoomOptions.maxScale &&
      newScale > this.options.zoomOptions.maxScale) {
    newScale = this.options.zoomOptions.maxScale;
  } else if (this.options.zoomOptions.minScale &&
      newScale < this.options.zoomOptions.minScale) {
    newScale = this.options.zoomOptions.minScale;
  }
  this.scale = newScale;
  this.updateGridPattern_();
  // Hide the WidgetDiv without animation (zoom makes field out of place with div)
  Blockly.WidgetDiv.hide(true);
  Blockly.DropDownDiv.hideWithoutAnimation();
  if (this.scrollbar) {
    this.scrollbar.resize();
  } else {
    this.translate(this.scrollX, this.scrollY);
  }
  Blockly.hideChaff(false);
  if (this.flyout_) {
    // No toolbox, resize flyout.
    this.flyout_.reflow();
  }
};

/**
 * Scroll the workspace by a specified amount, keeping in the bounds.
 * Be sure to set this.startDragMetrics with cached metrics before calling.
 * @param {number} x Target X to scroll to
 * @param {number} y Target Y to scroll to
 */
Blockly.WorkspaceSvg.prototype.scroll = function(x, y) {
  var metrics = this.startDragMetrics; // Cached values
  x = Math.min(x, -metrics.contentLeft);
  y = Math.min(y, -metrics.contentTop);
  x = Math.max(x, metrics.viewWidth - metrics.contentLeft -
               metrics.contentWidth);
  y = Math.max(y, metrics.viewHeight - metrics.contentTop -
               metrics.contentHeight);
   // When the workspace starts scrolling, hide the WidgetDiv without animation.
   // This is to prevent a dispoal animation from happening in the wrong location.
  Blockly.WidgetDiv.hide(true);
  Blockly.DropDownDiv.hideWithoutAnimation();
  // Move the scrollbars and the page will scroll automatically.
  this.scrollbar.set(-x - metrics.contentLeft,
                     -y - metrics.contentTop);
};

/**
 * Updates the grid pattern.
 * @private
 */
Blockly.WorkspaceSvg.prototype.updateGridPattern_ = function() {
  if (!this.options.gridPattern) {
    return;  // No grid.
  }
  // MSIE freaks if it sees a 0x0 pattern, so set empty patterns to 100x100.
  var safeSpacing = (this.options.gridOptions['spacing'] * this.scale) || 100;
  this.options.gridPattern.setAttribute('width', safeSpacing);
  this.options.gridPattern.setAttribute('height', safeSpacing);
  var half = Math.floor(this.options.gridOptions['spacing'] / 2) + 0.5;
  var start = half - this.options.gridOptions['length'] / 2;
  var end = half + this.options.gridOptions['length'] / 2;
  var line1 = this.options.gridPattern.firstChild;
  var line2 = line1 && line1.nextSibling;
  half *= this.scale;
  start *= this.scale;
  end *= this.scale;
  if (line1) {
    line1.setAttribute('stroke-width', this.scale);
    line1.setAttribute('x1', start);
    line1.setAttribute('y1', half);
    line1.setAttribute('x2', end);
    line1.setAttribute('y2', half);
  }
  if (line2) {
    line2.setAttribute('stroke-width', this.scale);
    line2.setAttribute('x1', half);
    line2.setAttribute('y1', start);
    line2.setAttribute('x2', half);
    line2.setAttribute('y2', end);
  }
};

// Export symbols that would otherwise be renamed by Closure compiler.
Blockly.WorkspaceSvg.prototype['setVisible'] =
    Blockly.WorkspaceSvg.prototype.setVisible;<|MERGE_RESOLUTION|>--- conflicted
+++ resolved
@@ -139,18 +139,18 @@
 Blockly.WorkspaceSvg.prototype.scrollbar = null;
 
 /**
-<<<<<<< HEAD
  * This workspace's drag surface, if it exists.
  * @type {Blockly.DragSurfaceSvg}
+ * @private
  */
 Blockly.WorkspaceSvg.prototype.dragSurface = null;
-=======
+
+/**
  * Time that the last sound was played.
  * @type {Date}
  * @private
  */
 Blockly.WorkspaceSvg.prototype.lastSound_ = null;
->>>>>>> 763e9b93
 
 /**
  * Create the workspace DOM elements.
