--- conflicted
+++ resolved
@@ -353,8 +353,6 @@
 };
 
 /**
-<<<<<<< HEAD
-=======
  * Returns a bounding box describing the dimensions of this block
  * and any blocks stacked below it.
  * @return {!{height: number, width: number}} Object with height and width properties.
@@ -449,7 +447,6 @@
 };
 
 /**
->>>>>>> 95fbc0bb
  * Open the next (or previous) FieldTextInput.
  * @param {Blockly.Field|Blockly.Block} start Current location.
  * @param {boolean} forward If true go forward, otherwise backward.
