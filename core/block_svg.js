--- conflicted
+++ resolved
@@ -56,53 +56,16 @@
    * @private
    */
   this.svgGroup_ = Blockly.utils.createSvgElement('g', {}, null);
-<<<<<<< HEAD
   /** @type {SVGElement} */
   this.svgPath_ = Blockly.utils.createSvgElement('path', {'class': 'blocklyPath blocklyBlockBackground'},
-=======
-  this.svgGroup_.translate_ = '';
-
-  /**
-   * @type {SVGElement}
-   * @private
-   */
-  this.svgPathDark_ = Blockly.utils.createSvgElement('path',
-      {'class': 'blocklyPathDark', 'transform': 'translate(1,1)'},
->>>>>>> 7a2c01e1
       this.svgGroup_);
   this.svgPath_.tooltip = this;
 
-<<<<<<< HEAD
   /** @type {boolean} */
   this.rendered = false;
 
   /** @type {Object.<string,Element>} */
   this.inputShapes_ = {};
-=======
-  /**
-   * @type {SVGElement}
-   * @private
-   */
-  this.svgPath_ = Blockly.utils.createSvgElement('path', {'class': 'blocklyPath'},
-      this.svgGroup_);
->>>>>>> 7a2c01e1
-
-  /**
-   * Whether to move the block to the drag surface when it is dragged.
-   * True if it should move, false if it should be translated directly.
-   * @type {boolean}
-   * @private
-   */
-<<<<<<< HEAD
-  this.useDragSurface_ = Blockly.utils.is3dSupported() && !!workspace.blockDragSurface_;
-=======
-  this.svgPathLight_ = Blockly.utils.createSvgElement('path',
-      {'class': 'blocklyPathLight'}, this.svgGroup_);
-  this.svgPath_.tooltip = this;
-
-  /** @type {boolean} */
-  this.rendered = false;
->>>>>>> 7a2c01e1
 
   /**
    * Whether to move the block to the drag surface when it is dragged.
@@ -195,12 +158,6 @@
   if (!this.workspace.options.readOnly && !this.eventsInit_) {
     Blockly.bindEventWithChecks_(this.getSvgRoot(), 'mousedown', this,
                        this.onMouseDown_);
-<<<<<<< HEAD
-    var thisBlock = this;
-    Blockly.bindEvent_(this.getSvgRoot(), 'touchstart', null,
-                       function(e) {Blockly.longStart_(e, thisBlock);});
-=======
->>>>>>> 7a2c01e1
   }
   this.eventsInit_ = true;
 
@@ -335,82 +292,6 @@
 };
 
 /**
-<<<<<<< HEAD
- * Wrapper function called when a mouseUp occurs during a drag operation.
- * @type {Array.<!Array>}
- * @private
- */
-Blockly.BlockSvg.onMouseUpWrapper_ = null;
-
-/**
- * Wrapper function called when a mouseMove occurs during a drag operation.
- * @type {Array.<!Array>}
- * @private
- */
-Blockly.BlockSvg.onMouseMoveWrapper_ = null;
-
-/**
- * Stop binding to the global mouseup and mousemove events.
- * @package
- */
-Blockly.BlockSvg.terminateDrag = function() {
-  if (Blockly.BlockSvg.onMouseUpWrapper_) {
-    Blockly.unbindEvent_(Blockly.BlockSvg.onMouseUpWrapper_);
-    Blockly.BlockSvg.onMouseUpWrapper_ = null;
-  }
-  if (Blockly.BlockSvg.onMouseMoveWrapper_) {
-    Blockly.unbindEvent_(Blockly.BlockSvg.onMouseMoveWrapper_);
-    Blockly.BlockSvg.onMouseMoveWrapper_ = null;
-  }
-  var selected = Blockly.selected;
-  if (Blockly.dragMode_ == Blockly.DRAG_FREE) {
-    // Terminate a drag operation.
-    if (selected) {
-      if (Blockly.replacementMarker_) {
-        Blockly.BlockSvg.removeReplacementMarker();
-      } else if (Blockly.insertionMarker_) {
-        Blockly.Events.disable();
-        if (Blockly.insertionMarkerConnection_) {
-          Blockly.BlockSvg.disconnectInsertionMarker();
-        }
-        Blockly.insertionMarker_.dispose();
-        Blockly.insertionMarker_ = null;
-        Blockly.Events.enable();
-      }
-      // Update the connection locations.
-      var xy = selected.getRelativeToSurfaceXY();
-      var dxy = goog.math.Coordinate.difference(xy, selected.dragStartXY_);
-      var event = new Blockly.Events.Move(selected);
-      event.oldCoordinate = selected.dragStartXY_;
-      event.recordNew();
-      Blockly.Events.fire(event);
-      selected.moveConnections_(dxy.x, dxy.y);
-      delete selected.draggedBubbles_;
-      selected.setDragging_(false);
-      selected.moveOffDragSurface_();
-      selected.render();
-      // Re-enable workspace resizing.
-      selected.workspace.setResizesEnabled(true);
-      // Ensure that any snap and bump are part of this move's event group.
-      var group = Blockly.Events.getGroup();
-      setTimeout(function() {
-        Blockly.Events.setGroup(group);
-        selected.snapToGrid();
-        Blockly.Events.setGroup(false);
-      }, Blockly.BUMP_DELAY / 2);
-      setTimeout(function() {
-        Blockly.Events.setGroup(group);
-        selected.bumpNeighbours_();
-        Blockly.Events.setGroup(false);
-      }, Blockly.BUMP_DELAY);
-    }
-  }
-  Blockly.dragMode_ = Blockly.DRAG_NONE;
-};
-
-/**
-=======
->>>>>>> 7a2c01e1
  * Set parent of this block to be a new block or null.
  * @param {Blockly.BlockSvg} newParent New parent block.
  */
@@ -451,11 +332,8 @@
 /**
  * Return the coordinates of the top-left corner of this block relative to the
  * drawing surface's origin (0,0), in workspace units.
-<<<<<<< HEAD
-=======
  * If the block is on the workspace, (0, 0) is the origin of the workspace
  * coordinate system.
->>>>>>> 7a2c01e1
  * This does not change with workspace scale.
  * @return {!goog.math.Coordinate} Object with .x and .y properties in
  *     workspace coordinates.
@@ -536,63 +414,6 @@
   // The translation for drag surface blocks,
   // is equal to the current relative-to-surface position,
   // to keep the position in sync as it move on/off the surface.
-  var xy = this.getRelativeToSurfaceXY();
-  this.clearTransformAttributes_();
-  this.workspace.blockDragSurface_.translateSurface(xy.x, xy.y);
-  // Execute the move on the top-level SVG component
-  this.workspace.blockDragSurface_.setBlocksAndShow(this.getSvgRoot());
-};
-
-/**
- * Move this block back to the workspace block canvas.
- * Generally should be called at the same time as setDragging_(false).
- * Does nothing if useDragSurface_ is false.
- * @private
- */
-Blockly.BlockSvg.prototype.moveOffDragSurface_ = function() {
-  if (!this.useDragSurface_) {
-    return;
-  }
-  // Translate to current position, turning off 3d.
-  var xy = this.getRelativeToSurfaceXY();
-  this.clearTransformAttributes_();
-  this.translate(xy.x, xy.y);
-  this.workspace.blockDragSurface_.clearAndHide(this.workspace.getCanvas());
-};
-
-/**
- * Clear the block of transform="..." attributes.
- * Used when the block is switching from 3d to 2d transform or vice versa.
- * @private
- */
-Blockly.BlockSvg.prototype.clearTransformAttributes_ = function() {
-  Blockly.utils.removeAttribute(this.getSvgRoot(), 'transform');
-};
-
-/**
- * Transforms a block by setting the translation on the transform attribute
- * of the block's SVG.
- * @param {number} x The x coordinate of the translation in workspace units.
- * @param {number} y The y coordinate of the translation in workspace units.
- */
-Blockly.BlockSvg.prototype.translate = function(x, y) {
-  this.getSvgRoot().setAttribute('transform',
-      'translate(' + x + ',' + y + ')');
-};
-
-/**
- * Move this block to its workspace's drag surface, accounting for positioning.
- * Generally should be called at the same time as setDragging_(true).
- * Does nothing if useDragSurface_ is false.
- * @private
- */
-Blockly.BlockSvg.prototype.moveToDragSurface_ = function() {
-  if (!this.useDragSurface_) {
-    return;
-  }
-  // The translation for drag surface blocks,
-  // is equal to the current relative-to-surface position,
-  // to keep the position in sync as it move on/off the surface.
   // This is in workspace coordinates.
   var xy = this.getRelativeToSurfaceXY();
   this.clearTransformAttributes_();
@@ -678,8 +499,6 @@
 };
 
 /**
-<<<<<<< HEAD
-=======
  * Returns a bounding box describing the dimensions of this block
  * and any blocks stacked below it.
  * @return {!{height: number, width: number}} Object with height and width
@@ -702,7 +521,6 @@
 };
 
 /**
->>>>>>> 7a2c01e1
  * Returns the coordinates of a bounding box describing the dimensions of this
  * block and any blocks stacked below it.
  * Coordinate system: workspace coordinates.
@@ -839,145 +657,9 @@
  * @private
  */
 Blockly.BlockSvg.prototype.onMouseDown_ = function(e) {
-<<<<<<< HEAD
-  if (this.workspace.options.readOnly) {
-    return;
-  }
-  if (this.isInFlyout) {
-    // longStart's simulation of right-clicks for longpresses on touch devices
-    // calls the onMouseDown_ function defined on the prototype of the object
-    // the was longpressed (in this case, a Blockly.BlockSvg).  In this case
-    // that behaviour is wrong, because Blockly.Flyout.prototype.blockMouseDown
-    // should be called for a mousedown on a block in the flyout, which blocks
-    // execution of the block's onMouseDown_ function.
-    if (e.type == 'touchstart' && Blockly.utils.isRightButton(e)) {
-      Blockly.Flyout.blockRightClick_(e, this);
-      e.stopPropagation();
-      e.preventDefault();
-    }
-    return;
-  }
-  if (this.isInMutator) {
-    // Mutator's coordinate system could be out of date because the bubble was
-    // dragged, the block was moved, the parent workspace zoomed, etc.
-    this.workspace.resize();
-  }
-
-  this.workspace.updateScreenCalculationsIfScrolled();
-  this.workspace.markFocused();
-  Blockly.terminateDrag_();
-  this.select();
-  Blockly.hideChaff();
-  Blockly.DropDownDiv.hideWithoutAnimation();
-  if (Blockly.utils.isRightButton(e)) {
-    // Right-click.
-    this.showContextMenu_(e);
-    // Click, not drag, so stop waiting for other touches from this identifier.
-    Blockly.Touch.clearTouchIdentifier();
-  } else if (!this.isMovable()) {
-    // Allow immovable blocks to be selected and context menued, but not
-    // dragged.  Let this event bubble up to document, so the workspace may be
-    // dragged instead.
-    return;
-  } else {
-    if (!Blockly.Events.getGroup()) {
-      Blockly.Events.setGroup(true);
-    }
-    // Left-click (or middle click)
-    this.dragStartXY_ = this.getRelativeToSurfaceXY();
-    this.workspace.startDrag(e, this.dragStartXY_);
-
-    Blockly.dragMode_ = Blockly.DRAG_STICKY;
-    Blockly.BlockSvg.onMouseUpWrapper_ = Blockly.bindEventWithChecks_(document,
-        'mouseup', this, this.onMouseUp_);
-    Blockly.BlockSvg.onMouseMoveWrapper_ = Blockly.bindEventWithChecks_(
-        document, 'mousemove', this, this.onMouseMove_);
-    // Build a list of bubbles that need to be moved and where they started.
-    this.draggedBubbles_ = [];
-    var descendants = this.getDescendants();
-    for (var i = 0, descendant; descendant = descendants[i]; i++) {
-      var icons = descendant.getIcons();
-      for (var j = 0; j < icons.length; j++) {
-        var data = icons[j].getIconLocation();
-        data.bubble = icons[j];
-        this.draggedBubbles_.push(data);
-      }
-    }
-  }
-  // This event has been handled.  No need to bubble up to the document.
-  e.stopPropagation();
-  e.preventDefault();
-};
-
-/**
- * Handle a mouse-up anywhere in the SVG pane.  Is only registered when a
- * block is clicked.  We can't use mouseUp on the block since a fast-moving
- * cursor can briefly escape the block before it catches up.
- * @param {!Event} e Mouse up event.
- * @private
- */
-Blockly.BlockSvg.prototype.onMouseUp_ = function(e) {
-  // A field is being edited if either the WidgetDiv or DropDownDiv is currently open.
-  // If a field is being edited, don't fire any click events.
-  var fieldEditing = Blockly.WidgetDiv.isVisible() || Blockly.DropDownDiv.isVisible();
-  Blockly.Touch.clearTouchIdentifier();
-  if (Blockly.dragMode_ != Blockly.DRAG_FREE && !fieldEditing) {
-    // Move the block in front of the others. Do this at the end of a click
-    // instead of rearranging the dom on mousedown. This helps with
-    // performance and makes it easier to use psuedo element :active
-    // to set the cursor.
-    this.bringToFront_();
-    Blockly.Events.fire(
-        new Blockly.Events.Ui(this, 'click', undefined, undefined));
-    // Scratch-specific: also fire a "stack click" event for this stack.
-    // This is used to toggle the stack when any block in the stack is clicked.
-    var rootBlock = this.workspace.getBlockById(this.id).getRootBlock();
-    Blockly.Events.fire(
-      new Blockly.Events.Ui(rootBlock, 'stackclick', undefined, undefined));
-  }
-  Blockly.terminateDrag_();
-
-  var deleteArea = this.workspace.isDeleteArea(e);
-
-  // Connect to a nearby block, but not if it's over the toolbox.
-  if (Blockly.selected && Blockly.highlightedConnection_ &&
-      deleteArea != Blockly.DELETE_AREA_TOOLBOX) {
-    // Connect two blocks together.
-    Blockly.localConnection_.connect(Blockly.highlightedConnection_);
-    if (this.rendered) {
-      // Trigger a connection animation.
-      // Determine which connection is inferior (lower in the source stack).
-      var inferiorConnection = Blockly.localConnection_.isSuperior() ?
-          Blockly.highlightedConnection_ : Blockly.localConnection_;
-      inferiorConnection.getSourceBlock().connectionUiEffect();
-    }
-    if (this.workspace.trashcan) {
-      // Don't throw an object in the trash can if it just got connected.
-      this.workspace.trashcan.close();
-    }
-  } else if (deleteArea && !this.getParent() && Blockly.selected.isDeletable()) {
-    // We didn't connect the block, and it was over the trash can or the
-    // toolbox.  Delete it.
-    var trashcan = this.workspace.trashcan;
-    if (trashcan) {
-      goog.Timer.callOnce(trashcan.close, 100, trashcan);
-    }
-    if (this.workspace.toolbox_) {
-      this.workspace.toolbox_.removeDeleteStyle();
-    }
-
-    Blockly.selected.dispose(false, true);
-  }
-  if (Blockly.highlightedConnection_) {
-    Blockly.highlightedConnection_ = null;
-  }
-  if (!Blockly.WidgetDiv.isVisible()) {
-    Blockly.Events.setGroup(false);
-=======
   var gesture = this.workspace.getGesture(e);
   if (gesture) {
     gesture.handleBlockStart(e, this);
->>>>>>> 7a2c01e1
   }
 };
 
@@ -1127,383 +809,7 @@
   }
   // Recurse through all blocks attached under this one.
   for (var i = 0; i < this.childBlocks_.length; i++) {
-<<<<<<< HEAD
     this.childBlocks_[i].setDragging_(adding);
-  }
-};
-
-/**
- * Drag this block to follow the mouse.
- * @param {!Event} e Mouse move event.
- * @private
- */
-Blockly.BlockSvg.prototype.onMouseMove_ = function(e) {
-  if (e.type == 'mousemove' && e.clientX <= 1 && e.clientY == 0 &&
-      e.button == 0) {
-    /* HACK:
-     Safari Mobile 6.0 and Chrome for Android 18.0 fire rogue mousemove
-     events on certain touch actions. Ignore events with these signatures.
-     This may result in a one-pixel blind spot in other browsers,
-     but this shouldn't be noticeable. */
-    e.stopPropagation();
-    return;
-  }
-
-  var oldXY = this.getRelativeToSurfaceXY();
-  var newXY = this.workspace.moveDrag(e);
-
-  if (Blockly.dragMode_ == Blockly.DRAG_STICKY) {
-    // Still dragging within the sticky DRAG_RADIUS.
-    var dr = goog.math.Coordinate.distance(oldXY, newXY) * this.workspace.scale;
-    if (dr > Blockly.DRAG_RADIUS) {
-      // Switch to unrestricted dragging.
-      Blockly.dragMode_ = Blockly.DRAG_FREE;
-      Blockly.longStop_();
-
-      // Disable workspace resizing as an optimization.
-      this.workspace.setResizesEnabled(false);
-      // Clear WidgetDiv/DropDownDiv without animating, in case blocks are moved
-      // around
-      Blockly.WidgetDiv.hide(true);
-      Blockly.DropDownDiv.hideWithoutAnimation();
-      if (this.parentBlock_) {
-        // Push this block to the very top of the stack.
-        this.unplug();
-      }
-      this.setDragging_(true);
-      this.moveToDragSurface_();
-    }
-  }
-  if (Blockly.dragMode_ == Blockly.DRAG_FREE) {
-    this.handleDragFree_(oldXY, newXY, e);
-  }
-  // This event has been handled.  No need to bubble up to the document.
-  e.stopPropagation();
-  e.preventDefault();
-};
-
-/**
- * Handle a mouse movement when a block is already freely dragging.
- * @param {!goog.math.Coordinate} oldXY The position of the block on screen
- *    before the most recent mouse movement.
- * @param {!goog.math.Coordinate} newXY The new location after applying the
- *    mouse movement.
- * @param {!Event} e Mouse move event.
- * @private
- */
-Blockly.BlockSvg.prototype.handleDragFree_ = function(oldXY, newXY, e) {
-  var dxy = goog.math.Coordinate.difference(oldXY, this.dragStartXY_);
-  var group = this.getSvgRoot();
-  if (this.useDragSurface_) {
-    this.workspace.blockDragSurface_.translateSurface(newXY.x, newXY.y);
-  } else {
-    group.translate_ = 'translate(' + newXY.x + ',' + newXY.y + ')';
-    group.setAttribute('transform', group.translate_ + group.skew_);
-  }
-  // Drag all the nested bubbles.
-  for (var i = 0; i < this.draggedBubbles_.length; i++) {
-    var commentData = this.draggedBubbles_[i];
-    commentData.bubble.setIconLocation(
-        goog.math.Coordinate.sum(commentData, dxy));
-  }
-
-  // Check to see if any of this block's connections are within range of
-  // another block's connection.
-  var myConnections = this.getConnections_(false);
-  // Also check the last connection on this stack
-  var lastOnStack = this.lastConnectionInStack();
-  if (lastOnStack && lastOnStack != this.nextConnection) {
-    myConnections.push(lastOnStack);
-  }
-  var closestConnection = null;
-  var localConnection = null;
-  var radiusConnection = Blockly.SNAP_RADIUS;
-  // If there is already a connection highlighted,
-  // increase the radius we check for making new connections.
-  // Why? When a connection is highlighted, blocks move around when the insertion
-  // marker is created, which could cause the connection became out of range.
-  // By increasing radiusConnection when a connection already exists,
-  // we never "lose" the connection from the offset.
-  if (Blockly.localConnection_ && Blockly.highlightedConnection_) {
-    radiusConnection = Blockly.CONNECTING_SNAP_RADIUS;
-  }
-  for (i = 0; i < myConnections.length; i++) {
-    var myConnection = myConnections[i];
-    var neighbour = myConnection.closest(radiusConnection, dxy);
-    if (neighbour.connection) {
-      closestConnection = neighbour.connection;
-      localConnection = myConnection;
-      radiusConnection = neighbour.radius;
-    }
-  }
-
-  var updatePreviews = true;
-  if (localConnection && localConnection.type == Blockly.OUTPUT_VALUE) {
-    updatePreviews = true; // Always update previews for output connections.
-  } else if (Blockly.localConnection_ && Blockly.highlightedConnection_) {
-    var xDiff = Blockly.localConnection_.x_ + dxy.x -
-        Blockly.highlightedConnection_.x_;
-    var yDiff = Blockly.localConnection_.y_ + dxy.y -
-        Blockly.highlightedConnection_.y_;
-    var curDistance = Math.sqrt(xDiff * xDiff + yDiff * yDiff);
-
-    // Slightly prefer the existing preview over a new preview.
-    if (closestConnection && radiusConnection > curDistance -
-        Blockly.CURRENT_CONNECTION_PREFERENCE) {
-      updatePreviews = false;
-    }
-  }
-
-  if (updatePreviews) {
-    var candidateIsLast = (localConnection == lastOnStack);
-    this.updatePreviews(closestConnection, localConnection, radiusConnection,
-        e, newXY.x - this.dragStartXY_.x, newXY.y - this.dragStartXY_.y,
-        candidateIsLast);
-  }
-};
-
-/**
- * Preview the results of the drag if the mouse is released immediately.
- * @param {Blockly.Connection} closestConnection The closest connection found
- *    during the search
- * @param {Blockly.Connection} localConnection The connection on the moving
- *    block.
- * @param {number} radiusConnection The distance between closestConnection and
- *    localConnection.
- * @param {!Event} e Mouse move event.
- * @param {number} dx The x distance the block has moved onscreen up to this
- *    point in the drag.
- * @param {number} dy The y distance the block has moved onscreen up to this
- *    point in the drag.
- * @param {boolean} candidateIsLast True if the dragging stack is more than one
- *    block long and localConnection is the last connection on the stack.
- */
-Blockly.BlockSvg.prototype.updatePreviews = function(closestConnection,
-    localConnection, radiusConnection, e, dx, dy, candidateIsLast) {
-  // Don't fire events for insertion marker creation or movement.
-  Blockly.Events.disable();
-  // Remove an insertion marker if needed.  For Scratch-Blockly we are using
-  // grayed-out blocks instead of highlighting the connection; for compatibility
-  // with Web Blockly the name "highlightedConnection" will still be used.
-  if (Blockly.highlightedConnection_ &&
-      Blockly.highlightedConnection_ != closestConnection) {
-    if (Blockly.replacementMarker_) {
-      Blockly.BlockSvg.removeReplacementMarker();
-    } else if (Blockly.insertionMarker_ && Blockly.insertionMarkerConnection_) {
-      Blockly.BlockSvg.disconnectInsertionMarker();
-    }
-    // If there's already an insertion marker but it's representing the wrong
-    // block, delete it so we can create the correct one.
-    if (Blockly.insertionMarker_ &&
-        ((candidateIsLast && Blockly.localConnection_.sourceBlock_ == this) ||
-         (!candidateIsLast && Blockly.localConnection_.sourceBlock_ != this))) {
-      Blockly.insertionMarker_.dispose();
-      Blockly.insertionMarker_ = null;
-    }
-    Blockly.highlightedConnection_ = null;
-    Blockly.localConnection_ = null;
-  }
-
-  var wouldDeleteBlock = this.updateCursor_(e, closestConnection);
-
-  // Add an insertion marker or replacement marker if needed.
-  if (!wouldDeleteBlock && closestConnection &&
-      closestConnection != Blockly.highlightedConnection_ &&
-      !closestConnection.sourceBlock_.isInsertionMarker()) {
-    Blockly.highlightedConnection_ = closestConnection;
-    Blockly.localConnection_ = localConnection;
-
-    // Dragging a block over a nexisting block in an input should replace the
-    // existing block and bump it out.  Similarly, dragging a terminal block
-    // over another (connected) terminal block will replace, not insert.
-    var shouldReplace = (localConnection.type == Blockly.OUTPUT_VALUE ||
-        (localConnection.type == Blockly.PREVIOUS_STATEMENT &&
-        closestConnection.isConnected() &&
-        !this.nextConnection));
-
-    if (shouldReplace) {
-      this.addReplacementMarker_(localConnection, closestConnection);
-    } else {  // Should insert
-      this.connectInsertionMarker_(localConnection, closestConnection);
-    }
-  }
-  // Reenable events.
-  Blockly.Events.enable();
-
-  // Provide visual indication of whether the block will be deleted if
-  // dropped here.
-  if (this.isDeletable()) {
-    this.workspace.isDeleteArea(e);
-  }
-};
-
-/**
- * Add highlighting showing which block will be replaced.
- * @param {Blockly.Connection} localConnection The connection on the dragging
- *     block.
- * @param {Blockly.Connection} closestConnection The connnection to pretend to
- *     connect to.
- */
-Blockly.BlockSvg.prototype.addReplacementMarker_ = function(localConnection,
-    closestConnection) {
-  if (closestConnection.targetBlock()) {
-    Blockly.replacementMarker_ = closestConnection.targetBlock();
-    Blockly.replacementMarker_.highlightForReplacement(true);
-  } else if(localConnection.type == Blockly.OUTPUT_VALUE) {
-    Blockly.replacementMarker_ = closestConnection.sourceBlock_;
-    Blockly.replacementMarker_.highlightShapeForInput(closestConnection,
-        true);
-  }
-};
-
-/**
- * Get rid of the highlighting marking the block that will be replaced.
- */
-Blockly.BlockSvg.removeReplacementMarker = function() {
-  // If there's no block in place, but we're still connecting to a value input,
-  // then we must be highlighting an input shape.
-  if (Blockly.highlightedConnection_.type == Blockly.INPUT_VALUE &&
-    !Blockly.highlightedConnection_.isConnected()) {
-    Blockly.replacementMarker_.highlightShapeForInput(
-        Blockly.highlightedConnection_, false);
-  } else {
-    Blockly.replacementMarker_.highlightForReplacement(false);
-  }
-  Blockly.replacementMarker_ = null;
-};
-
-/**
- * Place and render an insertion marker to indicate what would happen if you
- * release the drag right now.
- * @param {Blockly.Connection} localConnection The connection on the dragging
- *     block.
- * @param {Blockly.Connection} closestConnection The connnection to connect the
- *     insertion marker to.
- */
-Blockly.BlockSvg.prototype.connectInsertionMarker_ = function(localConnection,
-    closestConnection) {
-  var insertingBlock = Blockly.localConnection_.sourceBlock_;
-  if (!Blockly.insertionMarker_) {
-    Blockly.insertionMarker_ =
-        this.workspace.newBlock(insertingBlock.type);
-    if (insertingBlock.mutationToDom) {
-      var oldMutationDom = insertingBlock.mutationToDom();
-      Blockly.insertionMarker_.domToMutation(oldMutationDom);
-    }
-    Blockly.insertionMarker_.setInsertionMarker(true, insertingBlock.width);
-    Blockly.insertionMarker_.initSvg();
-  }
-
-  var insertionMarker = Blockly.insertionMarker_;
-  var insertionMarkerConnection = insertionMarker.getMatchingConnection(
-      localConnection.sourceBlock_, localConnection);
-  if (insertionMarkerConnection != Blockly.insertionMarkerConnection_) {
-    insertionMarker.rendered = true;
-    // Render disconnected from everything else so that we have a valid
-    // connection location.
-    insertionMarker.render();
-    insertionMarker.getSvgRoot().setAttribute('visibility', 'visible');
-
-    this.positionNewBlock(insertionMarker,
-        insertionMarkerConnection, closestConnection);
-
-    if (insertionMarkerConnection.type == Blockly.PREVIOUS_STATEMENT &&
-        !insertionMarker.nextConnection) {
-      Blockly.bumpedConnection_ = closestConnection.targetConnection;
-    }
-    // Renders insertion marker.
-    insertionMarkerConnection.connect(closestConnection);
-    Blockly.insertionMarkerConnection_ = insertionMarkerConnection;
-  }
-};
-
-/**
- * Disconnect the current insertion marker from the stack, and heal the stack to
- * its previous state.
- */
-Blockly.BlockSvg.disconnectInsertionMarker = function() {
-  // The insertion marker is the first block in a stack, either because it
-  // doesn't have a previous connection or because the previous connection is
-  // not connected.  Unplug won't do anything in that case.  Instead, unplug the
-  // following block.
-  if (Blockly.insertionMarkerConnection_ ==
-      Blockly.insertionMarker_.nextConnection &&
-      (!Blockly.insertionMarker_.previousConnection ||
-      !Blockly.insertionMarker_.previousConnection.targetConnection)) {
-    Blockly.insertionMarkerConnection_.targetBlock().unplug(false);
-  }
-  // Inside of a C-block, first statement connection.
-  else if (Blockly.insertionMarkerConnection_.type == Blockly.NEXT_STATEMENT &&
-      Blockly.insertionMarkerConnection_ !=
-      Blockly.insertionMarker_.nextConnection) {
-    var innerConnection = Blockly.insertionMarkerConnection_.targetConnection;
-    innerConnection.sourceBlock_.unplug(false);
-    var previousBlockNextConnection =
-        Blockly.insertionMarker_.previousConnection ?
-        Blockly.insertionMarker_.previousConnection.targetConnection : null;
-    Blockly.insertionMarker_.unplug(true);
-    if (previousBlockNextConnection) {
-      previousBlockNextConnection.connect(innerConnection);
-    }
-  }
-  else {
-    Blockly.insertionMarker_.unplug(true /* healStack */);
-  }
-
-  if (Blockly.insertionMarkerConnection_.targetConnection) {
-    throw 'insertionMarkerConnection still connected at the end of disconnectInsertionMarker';
-  }
-  Blockly.insertionMarkerConnection_ = null;
-  Blockly.insertionMarker_.getSvgRoot().setAttribute('visibility', 'hidden');
-};
-
-/**
- * Provide visual indication of whether the block will be deleted if
- * dropped here.
- * Prefer connecting over dropping into the trash can, but prefer dragging to
- * the toolbox over connecting to other blocks.
- * @param {!Event} e Mouse move event.
- * @param {Blockly.Connection} closestConnection The connection this block would
- *     potentially connect to if dropped here, or null.
- * @return {boolean} True if the block would be deleted if dropped here,
- *     otherwise false.
- * @private
- */
-Blockly.BlockSvg.prototype.updateCursor_ = function(e, closestConnection) {
-  var deleteArea = this.workspace.isDeleteArea(e);
-  var wouldConnect = Blockly.selected && closestConnection &&
-      deleteArea != Blockly.DELETE_AREA_TOOLBOX;
-  var wouldDelete = deleteArea && !this.getParent() &&
-      Blockly.selected.isDeletable();
-  var showDeleteCursor = wouldDelete && !wouldConnect;
-
-  if (showDeleteCursor) {
-    if (deleteArea == Blockly.DELETE_AREA_TRASH && this.workspace.trashcan) {
-      this.workspace.trashcan.setOpen_(true);
-    }
-    Blockly.utils.addClass(/** @type {!Element} */ (this.svgGroup_),
-                      'blocklyDraggingDelete');
-
-    if (this.workspace.toolbox_) {
-      // Change the cursor to a hand with an 'x'
-      this.workspace.toolbox_.addDeleteStyle();
-    }
-    return true;
-  } else {
-
-    if (this.workspace.trashcan) {
-      this.workspace.trashcan.setOpen_(false);
-    }
-    Blockly.utils.removeClass(/** @type {!Element} */ (this.svgGroup_),
-                      'blocklyDraggingDelete');
-    if (this.workspace.toolbox_) {
-      // Change the cursor on the toolbox
-      this.workspace.toolbox_.removeDeleteStyle();
-    }
-    return false;
-=======
-    this.childBlocks_[i].setDragging(adding);
->>>>>>> 7a2c01e1
   }
 };
 
@@ -1679,192 +985,10 @@
 };
 
 /**
-<<<<<<< HEAD
  * Enable or disable a block.
  */
 Blockly.BlockSvg.prototype.updateDisabled = function() {
   // not supported
-=======
- * Play some UI effects (sound, ripple) after a connection has been established.
- */
-Blockly.BlockSvg.prototype.connectionUiEffect = function() {
-  this.workspace.playAudio('click');
-  if (this.workspace.scale < 1) {
-    return;  // Too small to care about visual effects.
-  }
-  // Determine the absolute coordinates of the inferior block.
-  var xy = this.workspace.getSvgXY(/** @type {!Element} */ (this.svgGroup_));
-  // Offset the coordinates based on the two connection types, fix scale.
-  if (this.outputConnection) {
-    xy.x += (this.RTL ? 3 : -3) * this.workspace.scale;
-    xy.y += 13 * this.workspace.scale;
-  } else if (this.previousConnection) {
-    xy.x += (this.RTL ? -23 : 23) * this.workspace.scale;
-    xy.y += 3 * this.workspace.scale;
-  }
-  var ripple = Blockly.utils.createSvgElement('circle',
-      {'cx': xy.x, 'cy': xy.y, 'r': 0, 'fill': 'none',
-       'stroke': '#888', 'stroke-width': 10},
-      this.workspace.getParentSvg());
-  // Start the animation.
-  Blockly.BlockSvg.connectionUiStep_(ripple, new Date, this.workspace.scale);
-};
-
-/**
- * Expand a ripple around a connection.
- * @param {!Element} ripple Element to animate.
- * @param {!Date} start Date of animation's start.
- * @param {number} workspaceScale Scale of workspace.
- * @private
- */
-Blockly.BlockSvg.connectionUiStep_ = function(ripple, start, workspaceScale) {
-  var ms = new Date - start;
-  var percent = ms / 150;
-  if (percent > 1) {
-    goog.dom.removeNode(ripple);
-  } else {
-    ripple.setAttribute('r', percent * 25 * workspaceScale);
-    ripple.style.opacity = 1 - percent;
-    var closure = function() {
-      Blockly.BlockSvg.connectionUiStep_(ripple, start, workspaceScale);
-    };
-    Blockly.BlockSvg.disconnectUiStop_.pid_ = setTimeout(closure, 10);
-  }
-};
-
-/**
- * Play some UI effects (sound, animation) when disconnecting a block.
- */
-Blockly.BlockSvg.prototype.disconnectUiEffect = function() {
-  this.workspace.playAudio('disconnect');
-  if (this.workspace.scale < 1) {
-    return;  // Too small to care about visual effects.
-  }
-  // Horizontal distance for bottom of block to wiggle.
-  var DISPLACEMENT = 10;
-  // Scale magnitude of skew to height of block.
-  var height = this.getHeightWidth().height;
-  var magnitude = Math.atan(DISPLACEMENT / height) / Math.PI * 180;
-  if (!this.RTL) {
-    magnitude *= -1;
-  }
-  // Start the animation.
-  Blockly.BlockSvg.disconnectUiStep_(this.svgGroup_, magnitude, new Date);
-};
-
-/**
- * Animate a brief wiggle of a disconnected block.
- * @param {!Element} group SVG element to animate.
- * @param {number} magnitude Maximum degrees skew (reversed for RTL).
- * @param {!Date} start Date of animation's start.
- * @private
- */
-Blockly.BlockSvg.disconnectUiStep_ = function(group, magnitude, start) {
-  var DURATION = 200;  // Milliseconds.
-  var WIGGLES = 3;  // Half oscillations.
-
-  var ms = new Date - start;
-  var percent = ms / DURATION;
-
-  if (percent > 1) {
-    group.skew_ = '';
-  } else {
-    var skew = Math.round(Math.sin(percent * Math.PI * WIGGLES) *
-        (1 - percent) * magnitude);
-    group.skew_ = 'skewX(' + skew + ')';
-    var closure = function() {
-      Blockly.BlockSvg.disconnectUiStep_(group, magnitude, start);
-    };
-    Blockly.BlockSvg.disconnectUiStop_.group = group;
-    Blockly.BlockSvg.disconnectUiStop_.pid = setTimeout(closure, 10);
-  }
-  group.setAttribute('transform', group.translate_ + group.skew_);
-};
-
-/**
- * Stop the disconnect UI animation immediately.
- * @private
- */
-Blockly.BlockSvg.disconnectUiStop_ = function() {
-  if (Blockly.BlockSvg.disconnectUiStop_.group) {
-    clearTimeout(Blockly.BlockSvg.disconnectUiStop_.pid);
-    var group = Blockly.BlockSvg.disconnectUiStop_.group;
-    group.skew_ = '';
-    group.setAttribute('transform', group.translate_);
-    Blockly.BlockSvg.disconnectUiStop_.group = null;
-  }
-};
-
-/**
- * PID of disconnect UI animation.  There can only be one at a time.
- * @type {number}
- */
-Blockly.BlockSvg.disconnectUiStop_.pid = 0;
-
-/**
- * SVG group of wobbling block.  There can only be one at a time.
- * @type {Element}
- */
-Blockly.BlockSvg.disconnectUiStop_.group = null;
-
-/**
- * Change the colour of a block.
- */
-Blockly.BlockSvg.prototype.updateColour = function() {
-  if (this.disabled) {
-    // Disabled blocks don't have colour.
-    return;
-  }
-  var hexColour = this.getColour();
-  var rgb = goog.color.hexToRgb(hexColour);
-  if (this.isShadow()) {
-    rgb = goog.color.lighten(rgb, 0.6);
-    hexColour = goog.color.rgbArrayToHex(rgb);
-    this.svgPathLight_.style.display = 'none';
-    this.svgPathDark_.setAttribute('fill', hexColour);
-  } else {
-    this.svgPathLight_.style.display = '';
-    var hexLight = goog.color.rgbArrayToHex(goog.color.lighten(rgb, 0.3));
-    var hexDark = goog.color.rgbArrayToHex(goog.color.darken(rgb, 0.2));
-    this.svgPathLight_.setAttribute('stroke', hexLight);
-    this.svgPathDark_.setAttribute('fill', hexDark);
-  }
-  this.svgPath_.setAttribute('fill', hexColour);
-
-  var icons = this.getIcons();
-  for (var i = 0; i < icons.length; i++) {
-    icons[i].updateColour();
-  }
-
-  // Bump every dropdown to change its colour.
-  for (var x = 0, input; input = this.inputList[x]; x++) {
-    for (var y = 0, field; field = input.fieldRow[y]; y++) {
-      field.setText(null);
-    }
-  }
-};
-
-/**
- * Enable or disable a block.
- */
-Blockly.BlockSvg.prototype.updateDisabled = function() {
-  if (this.disabled || this.getInheritedDisabled()) {
-    if (Blockly.utils.addClass(/** @type {!Element} */ (this.svgGroup_),
-                      'blocklyDisabled')) {
-      this.svgPath_.setAttribute('fill',
-          'url(#' + this.workspace.options.disabledPatternId + ')');
-    }
-  } else {
-    if (Blockly.utils.removeClass(/** @type {!Element} */ (this.svgGroup_),
-                         'blocklyDisabled')) {
-      this.updateColour();
-    }
-  }
-  var children = this.getChildren();
-  for (var i = 0, child; child = children[i]; i++) {
-    child.updateDisabled();
-  }
->>>>>>> 7a2c01e1
 };
 
 /**
@@ -1990,41 +1114,6 @@
 };
 
 /**
-<<<<<<< HEAD
-=======
- * Set whether the block is disabled or not.
- * @param {boolean} disabled True if disabled.
- */
-Blockly.BlockSvg.prototype.setDisabled = function(disabled) {
-  if (this.disabled != disabled) {
-    Blockly.BlockSvg.superClass_.setDisabled.call(this, disabled);
-    if (this.rendered) {
-      this.updateDisabled();
-    }
-  }
-};
-
-/**
- * Set whether the block is highlighted or not.  Block highlighting is
- * often used to visually mark blocks currently being executed.
- * @param {boolean} highlighted True if highlighted.
- */
-Blockly.BlockSvg.prototype.setHighlighted = function(highlighted) {
-  if (!this.rendered) {
-    return;
-  }
-  if (highlighted) {
-    this.svgPath_.setAttribute('filter',
-        'url(#' + this.workspace.options.embossFilterId + ')');
-    this.svgPathLight_.style.display = 'none';
-  } else {
-    Blockly.utils.removeAttribute(this.svgPath_, 'filter');
-    delete this.svgPathLight_.style.display;
-  }
-};
-
-/**
->>>>>>> 7a2c01e1
  * Select this block.  Highlight it visually.
  */
 Blockly.BlockSvg.prototype.addSelect = function() {
@@ -2077,21 +1166,6 @@
   }
 };
 
-
-/**
- * Move this block to the front of the visible workspace.
- * <g> tags do not respect z-index so svg renders them in the
- * order that they are in the dom.  By placing this block first within the
- * block group's <g>, it will render on top of any other blocks.
- */
-Blockly.BlockSvg.prototype.bringToFront_ = function() {
-  var block = this;
-  do {
-    var root = block.getSvgRoot();
-    root.parentNode.appendChild(root);
-    block = block.getParent();
-  } while (block);
-};
 /**
  * Move this block to the front of the visible workspace.
  * <g> tags do not respect z-index so svg renders them in the
@@ -2310,8 +1384,6 @@
       }
     }
   }
-<<<<<<< HEAD
-=======
 };
 
 /**
@@ -2335,5 +1407,4 @@
     block.bumpNeighbours_();
     Blockly.Events.setGroup(false);
   }, Blockly.BUMP_DELAY);
->>>>>>> 7a2c01e1
 };