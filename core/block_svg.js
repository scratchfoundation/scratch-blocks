--- conflicted
+++ resolved
@@ -283,12 +283,7 @@
  * Stop binding to the global mouseup and mousemove events.
  * @package
  */
-<<<<<<< HEAD
-Blockly.BlockSvg.terminateDrag_ = function() {
-=======
 Blockly.BlockSvg.terminateDrag = function() {
-  Blockly.BlockSvg.disconnectUiStop_();
->>>>>>> 92e7cef4
   if (Blockly.BlockSvg.onMouseUpWrapper_) {
     Blockly.unbindEvent_(Blockly.BlockSvg.onMouseUpWrapper_);
     Blockly.BlockSvg.onMouseUpWrapper_ = null;
@@ -430,7 +425,6 @@
   var xy = this.getRelativeToSurfaceXY();
   this.translate(xy.x + dx, xy.y + dy);
   this.moveConnections_(dx, dy);
-<<<<<<< HEAD
   if (eventsEnabled) {
     event.recordNew();
     Blockly.Events.fire(event);
@@ -449,11 +443,6 @@
   } else {
     this.getSvgRoot().setAttribute('transform', 'translate(' + x + ',' + y + ')');
   }
-=======
-  event.recordNew();
-  Blockly.resizeSvgContents(this.workspace);
-  Blockly.Events.fire(event);
->>>>>>> 92e7cef4
 };
 
 /**
@@ -1412,170 +1401,6 @@
 };
 
 /**
-<<<<<<< HEAD
-=======
- * Play some UI effects (sound, ripple) after a connection has been established.
- */
-Blockly.BlockSvg.prototype.connectionUiEffect = function() {
-  this.workspace.playAudio('click');
-  if (this.workspace.scale < 1) {
-    return;  // Too small to care about visual effects.
-  }
-  // Determine the absolute coordinates of the inferior block.
-  var xy = Blockly.getSvgXY_(/** @type {!Element} */ (this.svgGroup_),
-                             this.workspace);
-  // Offset the coordinates based on the two connection types, fix scale.
-  if (this.outputConnection) {
-    xy.x += (this.RTL ? 3 : -3) * this.workspace.scale;
-    xy.y += 13 * this.workspace.scale;
-  } else if (this.previousConnection) {
-    xy.x += (this.RTL ? -23 : 23) * this.workspace.scale;
-    xy.y += 3 * this.workspace.scale;
-  }
-  var ripple = Blockly.createSvgElement('circle',
-      {'cx': xy.x, 'cy': xy.y, 'r': 0, 'fill': 'none',
-       'stroke': '#888', 'stroke-width': 10},
-      this.workspace.getParentSvg());
-  // Start the animation.
-  Blockly.BlockSvg.connectionUiStep_(ripple, new Date, this.workspace.scale);
-};
-
-/**
- * Expand a ripple around a connection.
- * @param {!Element} ripple Element to animate.
- * @param {!Date} start Date of animation's start.
- * @param {number} workspaceScale Scale of workspace.
- * @private
- */
-Blockly.BlockSvg.connectionUiStep_ = function(ripple, start, workspaceScale) {
-  var ms = new Date - start;
-  var percent = ms / 150;
-  if (percent > 1) {
-    goog.dom.removeNode(ripple);
-  } else {
-    ripple.setAttribute('r', percent * 25 * workspaceScale);
-    ripple.style.opacity = 1 - percent;
-    var closure = function() {
-      Blockly.BlockSvg.connectionUiStep_(ripple, start, workspaceScale);
-    };
-    Blockly.BlockSvg.disconnectUiStop_.pid_ = setTimeout(closure, 10);
-  }
-};
-
-/**
- * Play some UI effects (sound, animation) when disconnecting a block.
- */
-Blockly.BlockSvg.prototype.disconnectUiEffect = function() {
-  this.workspace.playAudio('disconnect');
-  if (this.workspace.scale < 1) {
-    return;  // Too small to care about visual effects.
-  }
-  // Horizontal distance for bottom of block to wiggle.
-  var DISPLACEMENT = 10;
-  // Scale magnitude of skew to height of block.
-  var height = this.getHeightWidth().height;
-  var magnitude = Math.atan(DISPLACEMENT / height) / Math.PI * 180;
-  if (!this.RTL) {
-    magnitude *= -1;
-  }
-  // Start the animation.
-  Blockly.BlockSvg.disconnectUiStep_(this.svgGroup_, magnitude, new Date);
-};
-
-/**
- * Animate a brief wiggle of a disconnected block.
- * @param {!Element} group SVG element to animate.
- * @param {number} magnitude Maximum degrees skew (reversed for RTL).
- * @param {!Date} start Date of animation's start.
- * @private
- */
-Blockly.BlockSvg.disconnectUiStep_ = function(group, magnitude, start) {
-  var DURATION = 200;  // Milliseconds.
-  var WIGGLES = 3;  // Half oscillations.
-
-  var ms = new Date - start;
-  var percent = ms / DURATION;
-
-  if (percent > 1) {
-    group.skew_ = '';
-  } else {
-    var skew = Math.round(Math.sin(percent * Math.PI * WIGGLES) *
-        (1 - percent) * magnitude);
-    group.skew_ = 'skewX(' + skew + ')';
-    var closure = function() {
-      Blockly.BlockSvg.disconnectUiStep_(group, magnitude, start);
-    };
-    Blockly.BlockSvg.disconnectUiStop_.group = group;
-    Blockly.BlockSvg.disconnectUiStop_.pid = setTimeout(closure, 10);
-  }
-  group.setAttribute('transform', group.translate_ + group.skew_);
-};
-
-/**
- * Stop the disconnect UI animation immediately.
- * @private
- */
-Blockly.BlockSvg.disconnectUiStop_ = function() {
-  if (Blockly.BlockSvg.disconnectUiStop_.group) {
-    clearTimeout(Blockly.BlockSvg.disconnectUiStop_.pid);
-    var group = Blockly.BlockSvg.disconnectUiStop_.group;
-    group.skew_ = '';
-    group.setAttribute('transform', group.translate_);
-    Blockly.BlockSvg.disconnectUiStop_.group = null;
-  }
-};
-
-/**
- * PID of disconnect UI animation.  There can only be one at a time.
- * @type {number}
- */
-Blockly.BlockSvg.disconnectUiStop_.pid = 0;
-
-/**
- * SVG group of wobbling block.  There can only be one at a time.
- * @type {Element}
- */
-Blockly.BlockSvg.disconnectUiStop_.group = null;
-
-/**
- * Change the colour of a block.
- */
-Blockly.BlockSvg.prototype.updateColour = function() {
-  if (this.disabled) {
-    // Disabled blocks don't have colour.
-    return;
-  }
-  var hexColour = this.getColour();
-  var rgb = goog.color.hexToRgb(hexColour);
-  if (this.isShadow()) {
-    rgb = goog.color.lighten(rgb, 0.6);
-    hexColour = goog.color.rgbArrayToHex(rgb);
-    this.svgPathLight_.style.display = 'none';
-    this.svgPathDark_.setAttribute('fill', hexColour);
-  } else {
-    this.svgPathLight_.style.display = '';
-    var hexLight = goog.color.rgbArrayToHex(goog.color.lighten(rgb, 0.3));
-    var hexDark = goog.color.rgbArrayToHex(goog.color.darken(rgb, 0.2));
-    this.svgPathLight_.setAttribute('stroke', hexLight);
-    this.svgPathDark_.setAttribute('fill', hexDark);
-  }
-  this.svgPath_.setAttribute('fill', hexColour);
-
-  var icons = this.getIcons();
-  for (var i = 0; i < icons.length; i++) {
-    icons[i].updateColour();
-  }
-
-  // Bump every dropdown to change its colour.
-  for (var x = 0, input; input = this.inputList[x]; x++) {
-    for (var y = 0, field; field = input.fieldRow[y]; y++) {
-      field.setText(null);
-    }
-  }
-};
-
-/**
->>>>>>> 92e7cef4
  * Enable or disable a block.
  */
 Blockly.BlockSvg.prototype.updateDisabled = function() {
