--- conflicted
+++ resolved
@@ -54,52 +54,16 @@
    * @private
    */
   this.svgGroup_ = Blockly.utils.createSvgElement('g', {}, null);
-<<<<<<< HEAD
   /** @type {SVGElement} */
   this.svgPath_ = Blockly.utils.createSvgElement('path', {'class': 'blocklyPath blocklyBlockBackground'},
-=======
-
-  /**
-   * @type {SVGElement}
-   * @private
-   */
-  this.svgPathDark_ = Blockly.utils.createSvgElement('path',
-      {'class': 'blocklyPathDark', 'transform': 'translate(1,1)'},
->>>>>>> b0264eb5
       this.svgGroup_);
   this.svgPath_.tooltip = this;
 
-<<<<<<< HEAD
   /** @type {boolean} */
   this.rendered = false;
 
   /** @type {Object.<string,Element>} */
   this.inputShapes_ = {};
-=======
-  /**
-   * @type {SVGElement}
-   * @private
-   */
-  this.svgPath_ = Blockly.utils.createSvgElement('path', {'class': 'blocklyPath'},
-      this.svgGroup_);
->>>>>>> b0264eb5
-
-  /**
-   * Whether to move the block to the drag surface when it is dragged.
-   * True if it should move, false if it should be translated directly.
-   * @type {boolean}
-   * @private
-   */
-<<<<<<< HEAD
-  this.useDragSurface_ = Blockly.utils.is3dSupported() && workspace.blockDragSurface_;
-=======
-  this.svgPathLight_ = Blockly.utils.createSvgElement('path',
-      {'class': 'blocklyPathLight'}, this.svgGroup_);
-  this.svgPath_.tooltip = this;
-
-  /** @type {boolean} */
-  this.rendered = false;
->>>>>>> b0264eb5
 
   /**
    * Whether to move the block to the drag surface when it is dragged.
@@ -823,10 +787,7 @@
   Blockly.terminateDrag_();
   this.select();
   Blockly.hideChaff();
-<<<<<<< HEAD
   Blockly.DropDownDiv.hideWithoutAnimation();
-=======
->>>>>>> b0264eb5
   if (Blockly.utils.isRightButton(e)) {
     // Right-click.
     this.showContextMenu_(e);
@@ -889,27 +850,12 @@
       new Blockly.Events.Ui(rootBlock, 'stackclick', undefined, undefined));
   }
   Blockly.terminateDrag_();
-<<<<<<< HEAD
-  // If we're over a delete area, delete the block even if it could be connected
-  // to another block.  Thi sis different from blockly.
-  if (!this.getParent() && Blockly.selected.isDeletable() &&
-      this.workspace.isDeleteArea(e)) {
-    var trashcan = this.workspace.trashcan;
-    if (trashcan) {
-      setTimeout(trashcan.close.bind(trashcan), 100);
-    }
-    Blockly.selected.dispose(false, true);
-  } else if (Blockly.selected && Blockly.highlightedConnection_) {
-    this.positionNewBlock(Blockly.selected,
-        Blockly.localConnection_, Blockly.highlightedConnection_);
-=======
 
   var deleteArea = this.workspace.isDeleteArea(e);
 
   // Connect to a nearby block, but not if it's over the toolbox.
   if (Blockly.selected && Blockly.highlightedConnection_ &&
       deleteArea != Blockly.DELETE_AREA_TOOLBOX) {
->>>>>>> b0264eb5
     // Connect two blocks together.
     Blockly.localConnection_.connect(Blockly.highlightedConnection_);
     if (this.rendered) {
@@ -923,9 +869,6 @@
       // Don't throw an object in the trash can if it just got connected.
       this.workspace.trashcan.close();
     }
-<<<<<<< HEAD
-  } //else
-=======
   } else if (deleteArea && !this.getParent() && Blockly.selected.isDeletable()) {
     // We didn't connect the block, and it was over the trash can or the
     // toolbox.  Delete it.
@@ -935,7 +878,6 @@
     }
     Blockly.selected.dispose(false, true);
   }
->>>>>>> b0264eb5
   if (Blockly.highlightedConnection_) {
     Blockly.highlightedConnection_ = null;
   }
@@ -1162,7 +1104,6 @@
     }
   }
   if (Blockly.dragMode_ == Blockly.DRAG_FREE) {
-<<<<<<< HEAD
     this.handleDragFree_(oldXY, newXY, e);
   }
   // This event has been handled.  No need to bubble up to the document.
@@ -1222,22 +1163,6 @@
       closestConnection = neighbour.connection;
       localConnection = myConnection;
       radiusConnection = neighbour.radius;
-=======
-    // Unrestricted dragging.
-    var dxy = goog.math.Coordinate.difference(oldXY, this.dragStartXY_);
-    var group = this.getSvgRoot();
-    if (this.useDragSurface_) {
-      this.workspace.blockDragSurface_.translateSurface(newXY.x, newXY.y);
-    } else {
-      group.translate_ = 'translate(' + newXY.x + ',' + newXY.y + ')';
-      group.setAttribute('transform', group.translate_ + group.skew_);
-    }
-    // Drag all the nested bubbles.
-    for (var i = 0; i < this.draggedBubbles_.length; i++) {
-      var commentData = this.draggedBubbles_[i];
-      commentData.bubble.setIconLocation(
-          goog.math.Coordinate.sum(commentData, dxy));
->>>>>>> b0264eb5
     }
   }
 
@@ -1449,7 +1374,6 @@
     if (previousBlockNextConnection) {
       previousBlockNextConnection.connect(innerConnection);
     }
-<<<<<<< HEAD
   }
   else {
     Blockly.insertionMarker_.unplug(true /* healStack */);
@@ -1494,18 +1418,6 @@
       this.workspace.trashcan.setOpen_(false);
     }
     return false;
-=======
-
-    var wouldDeleteBlock = this.updateCursor_(e, closestConnection);
-
-    // Add connection highlighting if needed.
-    if (!wouldDeleteBlock && closestConnection &&
-        closestConnection != Blockly.highlightedConnection_) {
-      closestConnection.highlight();
-      Blockly.highlightedConnection_ = closestConnection;
-      Blockly.localConnection_ = localConnection;
-    }
->>>>>>> b0264eb5
   }
 };
 
@@ -1716,192 +1628,10 @@
 };
 
 /**
-<<<<<<< HEAD
  * Enable or disable a block.
  */
 Blockly.BlockSvg.prototype.updateDisabled = function() {
   // not supported
-=======
- * Play some UI effects (sound, ripple) after a connection has been established.
- */
-Blockly.BlockSvg.prototype.connectionUiEffect = function() {
-  this.workspace.playAudio('click');
-  if (this.workspace.scale < 1) {
-    return;  // Too small to care about visual effects.
-  }
-  // Determine the absolute coordinates of the inferior block.
-  var xy = this.workspace.getSvgXY(/** @type {!Element} */ (this.svgGroup_));
-  // Offset the coordinates based on the two connection types, fix scale.
-  if (this.outputConnection) {
-    xy.x += (this.RTL ? 3 : -3) * this.workspace.scale;
-    xy.y += 13 * this.workspace.scale;
-  } else if (this.previousConnection) {
-    xy.x += (this.RTL ? -23 : 23) * this.workspace.scale;
-    xy.y += 3 * this.workspace.scale;
-  }
-  var ripple = Blockly.utils.createSvgElement('circle',
-      {'cx': xy.x, 'cy': xy.y, 'r': 0, 'fill': 'none',
-       'stroke': '#888', 'stroke-width': 10},
-      this.workspace.getParentSvg());
-  // Start the animation.
-  Blockly.BlockSvg.connectionUiStep_(ripple, new Date, this.workspace.scale);
-};
-
-/**
- * Expand a ripple around a connection.
- * @param {!Element} ripple Element to animate.
- * @param {!Date} start Date of animation's start.
- * @param {number} workspaceScale Scale of workspace.
- * @private
- */
-Blockly.BlockSvg.connectionUiStep_ = function(ripple, start, workspaceScale) {
-  var ms = new Date - start;
-  var percent = ms / 150;
-  if (percent > 1) {
-    goog.dom.removeNode(ripple);
-  } else {
-    ripple.setAttribute('r', percent * 25 * workspaceScale);
-    ripple.style.opacity = 1 - percent;
-    var closure = function() {
-      Blockly.BlockSvg.connectionUiStep_(ripple, start, workspaceScale);
-    };
-    Blockly.BlockSvg.disconnectUiStop_.pid_ = setTimeout(closure, 10);
-  }
-};
-
-/**
- * Play some UI effects (sound, animation) when disconnecting a block.
- */
-Blockly.BlockSvg.prototype.disconnectUiEffect = function() {
-  this.workspace.playAudio('disconnect');
-  if (this.workspace.scale < 1) {
-    return;  // Too small to care about visual effects.
-  }
-  // Horizontal distance for bottom of block to wiggle.
-  var DISPLACEMENT = 10;
-  // Scale magnitude of skew to height of block.
-  var height = this.getHeightWidth().height;
-  var magnitude = Math.atan(DISPLACEMENT / height) / Math.PI * 180;
-  if (!this.RTL) {
-    magnitude *= -1;
-  }
-  // Start the animation.
-  Blockly.BlockSvg.disconnectUiStep_(this.svgGroup_, magnitude, new Date);
-};
-
-/**
- * Animate a brief wiggle of a disconnected block.
- * @param {!Element} group SVG element to animate.
- * @param {number} magnitude Maximum degrees skew (reversed for RTL).
- * @param {!Date} start Date of animation's start.
- * @private
- */
-Blockly.BlockSvg.disconnectUiStep_ = function(group, magnitude, start) {
-  var DURATION = 200;  // Milliseconds.
-  var WIGGLES = 3;  // Half oscillations.
-
-  var ms = new Date - start;
-  var percent = ms / DURATION;
-
-  if (percent > 1) {
-    group.skew_ = '';
-  } else {
-    var skew = Math.round(Math.sin(percent * Math.PI * WIGGLES) *
-        (1 - percent) * magnitude);
-    group.skew_ = 'skewX(' + skew + ')';
-    var closure = function() {
-      Blockly.BlockSvg.disconnectUiStep_(group, magnitude, start);
-    };
-    Blockly.BlockSvg.disconnectUiStop_.group = group;
-    Blockly.BlockSvg.disconnectUiStop_.pid = setTimeout(closure, 10);
-  }
-  group.setAttribute('transform', group.translate_ + group.skew_);
-};
-
-/**
- * Stop the disconnect UI animation immediately.
- * @private
- */
-Blockly.BlockSvg.disconnectUiStop_ = function() {
-  if (Blockly.BlockSvg.disconnectUiStop_.group) {
-    clearTimeout(Blockly.BlockSvg.disconnectUiStop_.pid);
-    var group = Blockly.BlockSvg.disconnectUiStop_.group;
-    group.skew_ = '';
-    group.setAttribute('transform', group.translate_);
-    Blockly.BlockSvg.disconnectUiStop_.group = null;
-  }
-};
-
-/**
- * PID of disconnect UI animation.  There can only be one at a time.
- * @type {number}
- */
-Blockly.BlockSvg.disconnectUiStop_.pid = 0;
-
-/**
- * SVG group of wobbling block.  There can only be one at a time.
- * @type {Element}
- */
-Blockly.BlockSvg.disconnectUiStop_.group = null;
-
-/**
- * Change the colour of a block.
- */
-Blockly.BlockSvg.prototype.updateColour = function() {
-  if (this.disabled) {
-    // Disabled blocks don't have colour.
-    return;
-  }
-  var hexColour = this.getColour();
-  var rgb = goog.color.hexToRgb(hexColour);
-  if (this.isShadow()) {
-    rgb = goog.color.lighten(rgb, 0.6);
-    hexColour = goog.color.rgbArrayToHex(rgb);
-    this.svgPathLight_.style.display = 'none';
-    this.svgPathDark_.setAttribute('fill', hexColour);
-  } else {
-    this.svgPathLight_.style.display = '';
-    var hexLight = goog.color.rgbArrayToHex(goog.color.lighten(rgb, 0.3));
-    var hexDark = goog.color.rgbArrayToHex(goog.color.darken(rgb, 0.2));
-    this.svgPathLight_.setAttribute('stroke', hexLight);
-    this.svgPathDark_.setAttribute('fill', hexDark);
-  }
-  this.svgPath_.setAttribute('fill', hexColour);
-
-  var icons = this.getIcons();
-  for (var i = 0; i < icons.length; i++) {
-    icons[i].updateColour();
-  }
-
-  // Bump every dropdown to change its colour.
-  for (var x = 0, input; input = this.inputList[x]; x++) {
-    for (var y = 0, field; field = input.fieldRow[y]; y++) {
-      field.setText(null);
-    }
-  }
-};
-
-/**
- * Enable or disable a block.
- */
-Blockly.BlockSvg.prototype.updateDisabled = function() {
-  if (this.disabled || this.getInheritedDisabled()) {
-    if (Blockly.utils.addClass(/** @type {!Element} */ (this.svgGroup_),
-                      'blocklyDisabled')) {
-      this.svgPath_.setAttribute('fill',
-          'url(#' + this.workspace.options.disabledPatternId + ')');
-    }
-  } else {
-    if (Blockly.utils.removeClass(/** @type {!Element} */ (this.svgGroup_),
-                         'blocklyDisabled')) {
-      this.updateColour();
-    }
-  }
-  var children = this.getChildren();
-  for (var i = 0, child; child = children[i]; i++) {
-    child.updateDisabled();
-  }
->>>>>>> b0264eb5
 };
 
 /**
@@ -2027,41 +1757,6 @@
 };
 
 /**
-<<<<<<< HEAD
-=======
- * Set whether the block is disabled or not.
- * @param {boolean} disabled True if disabled.
- */
-Blockly.BlockSvg.prototype.setDisabled = function(disabled) {
-  if (this.disabled != disabled) {
-    Blockly.BlockSvg.superClass_.setDisabled.call(this, disabled);
-    if (this.rendered) {
-      this.updateDisabled();
-    }
-  }
-};
-
-/**
- * Set whether the block is highlighted or not.  Block highlighting is
- * often used to visually mark blocks currently being executed.
- * @param {boolean} highlighted True if highlighted.
- */
-Blockly.BlockSvg.prototype.setHighlighted = function(highlighted) {
-  if (!this.rendered) {
-    return;
-  }
-  if (highlighted) {
-    this.svgPath_.setAttribute('filter',
-        'url(#' + this.workspace.options.embossFilterId + ')');
-    this.svgPathLight_.style.display = 'none';
-  } else {
-    this.svgPath_.removeAttribute('filter');
-    delete this.svgPathLight_.style.display;
-  }
-};
-
-/**
->>>>>>> b0264eb5
  * Select this block.  Highlight it visually.
  */
 Blockly.BlockSvg.prototype.addSelect = function() {
