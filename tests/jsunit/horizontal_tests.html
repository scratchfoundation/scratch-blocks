<!DOCTYPE html>
<html>
  <head>
    <meta charset="utf-8">
    <title>Unit Tests for Horizontal Scratch-Blockly</title>
    <script src="../../blockly_uncompressed_horizontal.js"></script>
    <script>goog.require('goog.testing.jsunit');</script>
  </head>
  <body>
    <script src="test_utilities.js"></script>
<<<<<<< HEAD
    <script src="utils_test.js"></script>
=======
    <script src="blockly_test.js"></script>
>>>>>>> 1ce2e4ce
    <script src="block_test.js"></script>
    <script src="connection_test.js"></script>
    <script src="connection_db_test.js"></script>
    <script src="extensions_test.js"></script>
    <script src="field_test.js"></script>
    <script src="field_angle_test.js"></script>
    <script src="field_number_test.js"></script>
    <script src="generator_test.js"></script>
    <script src="input_test.js"></script>
    <script src="json_test.js"></script>
    <script src="names_test.js"></script>
    <script src="procedure_test.js"></script>
    <script src="svg_test.js"></script>
    <script src="utils_test.js"></script>
    <script src="workspace_test.js"></script>
    <script src="xml_test.js"></script>

    <div id="blocklyDiv" style="display: none; height: 480px; width: 600px;"></div>
    <xml id="toolbox" style="display: none"></xml>
  </body>
</html><|MERGE_RESOLUTION|>--- conflicted
+++ resolved
@@ -8,11 +8,6 @@
   </head>
   <body>
     <script src="test_utilities.js"></script>
-<<<<<<< HEAD
-    <script src="utils_test.js"></script>
-=======
-    <script src="blockly_test.js"></script>
->>>>>>> 1ce2e4ce
     <script src="block_test.js"></script>
     <script src="connection_test.js"></script>
     <script src="connection_db_test.js"></script>
