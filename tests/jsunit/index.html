<!DOCTYPE html>
<html>
  <head>
    <meta charset="utf-8">
  </head>
  <body>
    <script src="utils_test.js"></script>
    <script src="connection_test.js"></script>
    <script src="connection_db_test.js"></script>
    <script src="extensions_test.js"></script>
    <script src="field_test.js"></script>
    <script src="field_angle_test.js"></script>
    <script src="field_number_test.js"></script>
    <script src="generator_test.js"></script>
    <script src="input_test.js"></script>
    <script src="names_test.js"></script>
    <script src="workspace_test.js"></script>
    <script src="xml_test.js"></script>
    <script src="json_test.js"></script>
    <script src="variable_model_test.js"></script>
<<<<<<< HEAD
=======
    <script src="variable_map_test.js"></script>
>>>>>>> 7a2c01e1
  </body>
</html><|MERGE_RESOLUTION|>--- conflicted
+++ resolved
@@ -18,9 +18,6 @@
     <script src="xml_test.js"></script>
     <script src="json_test.js"></script>
     <script src="variable_model_test.js"></script>
-<<<<<<< HEAD
-=======
     <script src="variable_map_test.js"></script>
->>>>>>> 7a2c01e1
   </body>
 </html>