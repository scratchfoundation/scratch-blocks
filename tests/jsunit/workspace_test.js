/**
 * @license
 * Blockly Tests
 *
 * Copyright 2012 Google Inc.
 * https://developers.google.com/blockly/
 *
 * Licensed under the Apache License, Version 2.0 (the "License");
 * you may not use this file except in compliance with the License.
 * You may obtain a copy of the License at
 *
 *   http://www.apache.org/licenses/LICENSE-2.0
 *
 * Unless required by applicable law or agreed to in writing, software
 * distributed under the License is distributed on an "AS IS" BASIS,
 * WITHOUT WARRANTIES OR CONDITIONS OF ANY KIND, either express or implied.
 * See the License for the specific language governing permissions and
 * limitations under the License.
 */
'use strict';

goog.require('goog.testing');
goog.require('goog.testing.MockControl');

var workspace;
var mockControl_;
var saved_msg = Blockly.Msg.DELETE_VARIABLE;
Blockly.defineBlocksWithJsonArray([{
    "type": "get_var_block",
    "message0": "%1",
    "args0": [
      {
        "type": "field_variable",
        "name": "VAR",
      }
    ]
}]);

function workspaceTest_setUp() {
  workspace = new Blockly.Workspace();
  mockControl_ = new goog.testing.MockControl();
}

function workspaceTest_setUpWithMockBlocks() {
  workspaceTest_setUp();
  // Need to define this because field_variable's dropdownCreate() calls replace
  // on undefined value, Blockly.Msg.DELETE_VARIABLE. To fix this, define
  // Blockly.Msg.DELETE_VARIABLE as %1 so the replace function finds the %1 it
  // expects.
  Blockly.Msg.DELETE_VARIABLE = '%1';
}

function workspaceTest_tearDown() {
  mockControl_.$tearDown();
  workspace.dispose();
}

function workspaceTest_tearDownWithMockBlocks() {
  workspaceTest_tearDown();
  Blockly.Msg.DELETE_VARIABLE = saved_msg;
}

/**
 * Create a test get_var_block.
 * @param {?string} variable The string to put into the variable field.
 * @return {!Blockly.Block} The created block.
 */
function createMockBlock(variable) {
  var block = new Blockly.Block(workspace, 'get_var_block');
  block.inputList[0].fieldRow[0].setValue(variable);
  return block;
}

/**
 * Check that two arrays have the same content.
 * @param {!Array.<string>} array1 The first array.
 * @param {!Array.<string>} array2 The second array.
 */
function isEqualArrays(array1, array2) {
  assertEquals(array1.length, array2.length);
  for (var i = 0; i < array1.length; i++) {
    assertEquals(array1[i], array2[i]);
  }
}

/**
 * Check if a variable with the given values exists.
 * @param {!string} name The expected name of the variable.
 * @param {!string} type The expected type of the variable.
 * @param {!string} id The expected id of the variable.
 */
function workspaceTest_checkVariableValues(name, type, id) {
  var variable = workspace.getVariable(name);
  assertNotUndefined(variable);
  assertEquals(name, variable.name);
  assertEquals(type, variable.type);
  assertEquals(id, variable.getId());
}

/**
 * Creates a controlled MethodMock. Set the expected return values. Set the
 * method to replay.
 * @param {!Object} scope The scope of the method to be mocked out.
 * @param {!string} funcName The name of the function we're going to mock.
 * @param {Object} parameters The parameters to call the mock with.
 * @param {!Object} return_value The value to return when called.
 * @return {!goog.testing.MockInterface} The mocked method.
 */
function setUpMockMethod(scope, funcName, parameters, return_value) {
  var mockMethod = mockControl_.createMethodMock(scope, funcName);
  if (parameters) {
    mockMethod(parameters).$returns(return_value);
  }
  else {
    mockMethod().$returns(return_value);
  }
  mockMethod.$replay();
  return mockMethod;
}

function test_emptyWorkspace() {
<<<<<<< HEAD
  var workspace = new Blockly.Workspace();
=======
  workspaceTest_setUp();
>>>>>>> 7a2c01e1
  try {
    assertEquals('Empty workspace (1).', 0, workspace.getTopBlocks(true).length);
    assertEquals('Empty workspace (2).', 0, workspace.getTopBlocks(false).length);
    assertEquals('Empty workspace (3).', 0, workspace.getAllBlocks().length);
    workspace.clear();
    assertEquals('Empty workspace (4).', 0, workspace.getTopBlocks(true).length);
    assertEquals('Empty workspace (5).', 0, workspace.getTopBlocks(false).length);
    assertEquals('Empty workspace (6).', 0, workspace.getAllBlocks().length);
<<<<<<< HEAD
  } finally {
    workspace.dispose();
=======
  }
  finally {
    workspaceTest_tearDown();
>>>>>>> 7a2c01e1
  }
}

function test_flatWorkspace() {
<<<<<<< HEAD
  var workspace = new Blockly.Workspace();
  var blockA, blockB;
  try {
    blockA = workspace.newBlock('');
    assertEquals('One block workspace (1).', 1, workspace.getTopBlocks(true).length);
    assertEquals('One block workspace (2).', 1, workspace.getTopBlocks(false).length);
    assertEquals('One block workspace (3).', 1, workspace.getAllBlocks().length);
    blockB = workspace.newBlock('');
=======
  workspaceTest_setUp();
  try {
    var blockA = workspace.newBlock('');
    assertEquals('One block workspace (1).', 1, workspace.getTopBlocks(true).length);
    assertEquals('One block workspace (2).', 1, workspace.getTopBlocks(false).length);
    assertEquals('One block workspace (3).', 1, workspace.getAllBlocks().length);
    var blockB = workspace.newBlock('');
>>>>>>> 7a2c01e1
    assertEquals('Two block workspace (1).', 2, workspace.getTopBlocks(true).length);
    assertEquals('Two block workspace (2).', 2, workspace.getTopBlocks(false).length);
    assertEquals('Two block workspace (3).', 2, workspace.getAllBlocks().length);
    blockA.dispose();
    assertEquals('One block workspace (4).', 1, workspace.getTopBlocks(true).length);
    assertEquals('One block workspace (5).', 1, workspace.getTopBlocks(false).length);
    assertEquals('One block workspace (6).', 1, workspace.getAllBlocks().length);
    workspace.clear();
    assertEquals('Cleared workspace (1).', 0, workspace.getTopBlocks(true).length);
    assertEquals('Cleared workspace (2).', 0, workspace.getTopBlocks(false).length);
    assertEquals('Cleared workspace (3).', 0, workspace.getAllBlocks().length);
  } finally {
<<<<<<< HEAD
    blockB && blockB.dispose();
    blockA && blockA.dispose();
    workspace.dispose();
=======
    workspaceTest_tearDown();
>>>>>>> 7a2c01e1
  }
}

function test_maxBlocksWorkspace() {
<<<<<<< HEAD
  var workspace = new Blockly.Workspace();
  var blockA = workspace.newBlock('');
  var blockB = workspace.newBlock('');
  try {
=======
  workspaceTest_setUp();
  try {
    var blockA = workspace.newBlock('');
    var blockB = workspace.newBlock('');
>>>>>>> 7a2c01e1
    assertEquals('Infinite capacity.', Infinity, workspace.remainingCapacity());
    workspace.options.maxBlocks = 3;
    assertEquals('Three capacity.', 1, workspace.remainingCapacity());
    workspace.options.maxBlocks = 2;
    assertEquals('Two capacity.', 0, workspace.remainingCapacity());
    workspace.options.maxBlocks = 1;
    assertEquals('One capacity.', -1, workspace.remainingCapacity());
    workspace.options.maxBlocks = 0;
    assertEquals('Zero capacity.', -2, workspace.remainingCapacity());
    workspace.clear();
    assertEquals('Cleared capacity.', 0, workspace.remainingCapacity());
  } finally {
<<<<<<< HEAD
    blockB.dispose();
    blockA.dispose();
    workspace.dispose();
=======
    workspaceTest_tearDown();
>>>>>>> 7a2c01e1
  }
}

function test_getWorkspaceById() {
  var workspaceA = new Blockly.Workspace();
  var workspaceB = new Blockly.Workspace();
  try {
    assertEquals('Find workspaceA.', workspaceA,
        Blockly.Workspace.getById(workspaceA.id));
    assertEquals('Find workspaceB.', workspaceB,
        Blockly.Workspace.getById(workspaceB.id));
    assertEquals('No workspace found.', null,
        Blockly.Workspace.getById('I do not exist.'));
    workspaceA.dispose();
    assertEquals('Can\'t find workspaceA.', null,
        Blockly.Workspace.getById(workspaceA.id));
    assertEquals('WorkspaceB exists.', workspaceB,
        Blockly.Workspace.getById(workspaceB.id));
  } finally {
    workspaceB.dispose();
    workspaceA.dispose();
  }
}

function test_getBlockById() {
<<<<<<< HEAD
  var workspace = new Blockly.Workspace();
  var blockA = workspace.newBlock('');
  var blockB = workspace.newBlock('');
  try {
=======
  workspaceTest_setUp();
  try {
    var blockA = workspace.newBlock('');
    var blockB = workspace.newBlock('');
>>>>>>> 7a2c01e1
    assertEquals('Find blockA.', blockA, workspace.getBlockById(blockA.id));
    assertEquals('Find blockB.', blockB, workspace.getBlockById(blockB.id));
    assertEquals('No block found.', null,
        workspace.getBlockById('I do not exist.'));
    blockA.dispose();
    assertEquals('Can\'t find blockA.', null, workspace.getBlockById(blockA.id));
    assertEquals('BlockB exists.', blockB, workspace.getBlockById(blockB.id));
    workspace.clear();
    assertEquals('Can\'t find blockB.', null, workspace.getBlockById(blockB.id));
  } finally {
<<<<<<< HEAD
    blockB.dispose();
    blockA.dispose();
    workspace.dispose();
  }
=======
    workspaceTest_tearDown();
  }
}

function test_deleteVariable_InternalTrivial() {
  workspaceTest_setUpWithMockBlocks()
  var var_1 = workspace.createVariable('name1', 'type1', 'id1');
  workspace.createVariable('name2', 'type2', 'id2');
  createMockBlock('name1');
  createMockBlock('name1');
  createMockBlock('name2');

  workspace.deleteVariableInternal_(var_1);
  var variable = workspace.getVariable('name1');
  var block_var_name = workspace.topBlocks_[0].getVars()[0];
  assertNull(variable);
  workspaceTest_checkVariableValues('name2', 'type2', 'id2');
  assertEquals('name2', block_var_name);
  workspaceTest_tearDownWithMockBlocks();
}

// TODO(marisaleung): Test the alert for deleting a variable that is a procedure.

function test_updateVariableStore_TrivialNoClear() {
  workspaceTest_setUp();
  workspace.createVariable('name1', 'type1', 'id1');
  workspace.createVariable('name2', 'type2', 'id2');
  var mockAllUsedVariables = setUpMockMethod(Blockly.Variables,
      'allUsedVariables', workspace, ['name1', 'name2']);

  try {
    workspace.updateVariableStore();
    mockAllUsedVariables.$verify();
    workspaceTest_checkVariableValues('name1', 'type1', 'id1');
    workspaceTest_checkVariableValues('name2', 'type2', 'id2');
  }
  finally {
    workspaceTest_tearDown();
  }
}

function test_updateVariableStore_NameNotInvariableMap_NoClear() {
  workspaceTest_setUp();
  setUpMockMethod(Blockly.Variables, 'allUsedVariables', workspace, ['name1']);
  setUpMockMethod(Blockly.utils, 'genUid', null, '1');

  try {
    workspace.updateVariableStore();
    mockControl_.$verifyAll();
    workspaceTest_checkVariableValues('name1', '', '1');
  }
  finally {
    workspaceTest_tearDown();
  }
}

function test_updateVariableStore_ClearAndAllInUse() {
  workspaceTest_setUp();
  workspace.createVariable('name1', 'type1', 'id1');
  workspace.createVariable('name2', 'type2', 'id2');
  var mockAllUsedVariables = setUpMockMethod(Blockly.Variables,
    'allUsedVariables', workspace, ['name1', 'name2']);

  try {
    workspace.updateVariableStore(true);
    mockAllUsedVariables.$verify();
    workspaceTest_checkVariableValues('name1', 'type1', 'id1');
    workspaceTest_checkVariableValues('name2', 'type2', 'id2');
  }
  finally {
    workspaceTest_tearDown();
  }
}

function test_updateVariableStore_ClearAndOneInUse() {
  workspaceTest_setUp();
  workspace.createVariable('name1', 'type1', 'id1');
  workspace.createVariable('name2', 'type2', 'id2');
  var mockAllUsedVariables = setUpMockMethod(Blockly.Variables,
    'allUsedVariables', workspace, ['name1']);

  try {
    workspace.updateVariableStore(true);
    mockAllUsedVariables.$verify();
    workspaceTest_checkVariableValues('name1', 'type1', 'id1');
    var variabe = workspace.getVariable('name2');
    assertNull(variable);
  }
  finally {
    workspaceTest_tearDown();
  }
}

function test_addTopBlock_TrivialFlyoutIsTrue() {
  workspaceTest_setUpWithMockBlocks()
  workspace.isFlyout = true;
  var block = createMockBlock();
  workspace.removeTopBlock(block);
  setUpMockMethod(Blockly.Variables, 'allUsedVariables', block, ['name1']);
  setUpMockMethod(Blockly.utils, 'genUid', null, '1');

  try {
    workspace.addTopBlock(block);
    mockControl_.$verifyAll();
    workspaceTest_checkVariableValues('name1', '', '1');
  }
  finally {
    workspaceTest_tearDownWithMockBlocks();
  }
}

function test_clear_Trivial() {
  workspaceTest_setUp();
  workspace.createVariable('name1', 'type1', 'id1');
  workspace.createVariable('name2', 'type2', 'id2');
  var mockSetGroup = mockControl_.createMethodMock(Blockly.Events, 'setGroup');
  mockSetGroup(true);
  mockSetGroup(false);
  mockSetGroup.$replay();

  try {
    workspace.clear();
    mockControl_.$verifyAll();
    var topBlocks_length = workspace.topBlocks_.length;
    var varMapLength = Object.keys(workspace.variableMap_.variableMap_).length;
    assertEquals(0, topBlocks_length);
    assertEquals(0, varMapLength);
  }
  finally {
    workspaceTest_tearDown();
  }
}

function test_clear_NoVariables() {
  workspaceTest_setUp();
  var mockSetGroup = mockControl_.createMethodMock(Blockly.Events, 'setGroup');
  mockSetGroup(true);
  mockSetGroup(false);
  mockSetGroup.$replay();

  try {
    workspace.clear();
    mockSetGroup.$verify();
    var topBlocks_length = workspace.topBlocks_.length;
    var varMapLength = Object.keys(workspace.variableMap_.variableMap_).length;
    assertEquals(0, topBlocks_length);
    assertEquals(0, varMapLength);
  }
  finally {
    workspaceTest_tearDown();
  }
}

function test_renameVariable_NoBlocks() {
  // Expect 'renameVariable' to create new variable with newName.
  workspaceTest_setUp();
  var oldName = 'name1';
  var newName = 'name2';
  var mockSetGroup = mockControl_.createMethodMock(Blockly.Events, 'setGroup');
  var mockGenUid = mockControl_.createMethodMock(Blockly.utils, 'genUid');
  // Mocked setGroup to ensure only one call to the mocked genUid.
  mockSetGroup(true);
  mockSetGroup(false);
  mockGenUid().$returns('1');
  mockControl_.$replayAll();

  try {
    workspace.renameVariable(oldName, newName);
    mockControl_.$verifyAll();
    workspaceTest_checkVariableValues('name2', '', '1');
    var variable = workspace.getVariable(oldName);
    assertNull(variable);
  }
  finally {
    workspaceTest_tearDown();
  }
}

function test_renameVariable_SameNameNoBlocks() {
  // Expect 'renameVariable' to create new variable with newName.
  workspaceTest_setUpWithMockBlocks()
  var name = 'name1';
  workspace.createVariable(name, 'type1', 'id1');

  workspace.renameVariable(name, name);
  workspaceTest_checkVariableValues(name, 'type1', 'id1');
  workspaceTest_tearDownWithMockBlocks();
}

function test_renameVariable_OnlyOldNameBlockExists() {
  // Expect 'renameVariable' to change oldName variable name to newName.
  workspaceTest_setUpWithMockBlocks()
  var oldName = 'name1';
  var newName = 'name2';
  workspace.createVariable(oldName, 'type1', 'id1');
  createMockBlock(oldName);

  workspace.renameVariable(oldName, newName);
  workspaceTest_checkVariableValues(newName, 'type1', 'id1');
  var variable = workspace.getVariable(oldName);
  var block_var_name = workspace.topBlocks_[0].getVars()[0];
  assertNull(variable);
  assertEquals(newName, block_var_name);
  workspaceTest_tearDownWithMockBlocks();
}

function test_renameVariable_TwoVariablesSameType() {
  // Expect 'renameVariable' to change oldName variable name to newName.
  // Expect oldName block name to change to newName
  workspaceTest_setUpWithMockBlocks()
  var oldName = 'name1';
  var newName = 'name2';
  workspace.createVariable(oldName, 'type1', 'id1');
  workspace.createVariable(newName, 'type1', 'id2');
  createMockBlock(oldName);
  createMockBlock(newName);

  workspace.renameVariable(oldName, newName);
  workspaceTest_checkVariableValues(newName, 'type1', 'id2');
  var variable = workspace.getVariable(oldName);
  var block_var_name_1 = workspace.topBlocks_[0].getVars()[0];
  var block_var_name_2 = workspace.topBlocks_[1].getVars()[0];
  assertNull(variable);
  assertEquals(newName, block_var_name_1);
  assertEquals(newName, block_var_name_2);
  workspaceTest_tearDownWithMockBlocks();
}

function test_renameVariable_TwoVariablesDifferentType() {
  // Expect triggered error because of different types
  workspaceTest_setUpWithMockBlocks()
  var oldName = 'name1';
  var newName = 'name2';
  workspace.createVariable(oldName, 'type1', 'id1');
  workspace.createVariable(newName, 'type2', 'id2');
  createMockBlock(oldName);
  createMockBlock(newName);

  try {
    workspace.renameVariable(oldName, newName);
    fail();
  } catch (e) {
    // expected
  }
  workspaceTest_checkVariableValues(oldName, 'type1', 'id1');
  workspaceTest_checkVariableValues(newName, 'type2', 'id2');
  var block_var_name_1 = workspace.topBlocks_[0].getVars()[0];
  var block_var_name_2 = workspace.topBlocks_[1].getVars()[0];
  assertEquals(oldName, block_var_name_1);
  assertEquals(newName, block_var_name_2);
  workspaceTest_tearDownWithMockBlocks();
}

function test_renameVariable_OldCase() {
  // Expect triggered error because of different types
  workspaceTest_setUpWithMockBlocks();
  var oldCase = 'Name1';
  var newName = 'name1';
  workspace.createVariable(oldCase, 'type1', 'id1');
  createMockBlock(oldCase);

  workspace.renameVariable(oldCase, newName);
  workspaceTest_checkVariableValues(newName, 'type1', 'id1');
  var result_oldCase = workspace.getVariable(oldCase).name
  assertNotEquals(oldCase, result_oldCase);
  workspaceTest_tearDownWithMockBlocks();
}

function test_renameVariable_TwoVariablesAndOldCase() {
  // Expect triggered error because of different types
  workspaceTest_setUpWithMockBlocks()
  var oldName = 'name1';
  var oldCase = 'Name2';
  var newName = 'name2';
  workspace.createVariable(oldName, 'type1', 'id1');
  workspace.createVariable(oldCase, 'type1', 'id2');
  createMockBlock(oldName);
  createMockBlock(oldCase);

  workspace.renameVariable(oldName, newName);

  workspaceTest_checkVariableValues(newName, 'type1', 'id2');
  var variable = workspace.getVariable(oldName);
  var result_oldCase = workspace.getVariable(oldCase).name;
  var block_var_name_1 = workspace.topBlocks_[0].getVars()[0];
  var block_var_name_2 = workspace.topBlocks_[1].getVars()[0];
  assertNull(variable);
  assertNotEquals(oldCase, result_oldCase);
  assertEquals(newName, block_var_name_1);
  assertEquals(newName, block_var_name_2);
  workspaceTest_tearDownWithMockBlocks();
}

// Extra testing not required for renameVariableById. It calls renameVariable
// and that has extensive testing.
function test_renameVariableById_TwoVariablesSameType() {
  // Expect 'renameVariableById' to change oldName variable name to newName.
  // Expect oldName block name to change to newName
  workspaceTest_setUpWithMockBlocks()
  var oldName = 'name1';
  var newName = 'name2';
  workspace.createVariable(oldName, 'type1', 'id1');
  workspace.createVariable(newName, 'type1', 'id2');
  createMockBlock(oldName);
  createMockBlock(newName);

  workspace.renameVariableById('id1', newName);
  workspaceTest_checkVariableValues(newName, 'type1', 'id2');
  var variable = workspace.getVariable(oldName)
  var block_var_name_1 = workspace.topBlocks_[0].getVars()[0];
  var block_var_name_2 = workspace.topBlocks_[1].getVars()[0];
  assertNull(variable);
  assertEquals(newName, block_var_name_1);
  assertEquals(newName, block_var_name_2);
  workspaceTest_tearDownWithMockBlocks();
}

function test_deleteVariable_Trivial() {
  workspaceTest_setUpWithMockBlocks()
  workspace.createVariable('name1', 'type1', 'id1');
  workspace.createVariable('name2', 'type1', 'id2');
  createMockBlock('name1');
  createMockBlock('name2');

  workspace.deleteVariable('name1');
  workspaceTest_checkVariableValues('name2', 'type1', 'id2');
  var variable = workspace.getVariable('name1');
  var block_var_name = workspace.topBlocks_[0].getVars()[0];
  assertNull(variable);
  assertEquals('name2', block_var_name);
  workspaceTest_tearDownWithMockBlocks();
}

function test_deleteVariableById_Trivial() {
  workspaceTest_setUpWithMockBlocks()
  workspace.createVariable('name1', 'type1', 'id1');
  workspace.createVariable('name2', 'type1', 'id2');
  createMockBlock('name1');
  createMockBlock('name2');

  workspace.deleteVariableById('id1');
  workspaceTest_checkVariableValues('name2', 'type1', 'id2');
  var variable = workspace.getVariable('name1');
  var block_var_name = workspace.topBlocks_[0].getVars()[0];
  assertNull(variable);
  assertEquals('name2', block_var_name);
  workspaceTest_tearDownWithMockBlocks();
>>>>>>> 7a2c01e1
}<|MERGE_RESOLUTION|>--- conflicted
+++ resolved
@@ -119,11 +119,7 @@
 }
 
 function test_emptyWorkspace() {
-<<<<<<< HEAD
-  var workspace = new Blockly.Workspace();
-=======
-  workspaceTest_setUp();
->>>>>>> 7a2c01e1
+  workspaceTest_setUp();
   try {
     assertEquals('Empty workspace (1).', 0, workspace.getTopBlocks(true).length);
     assertEquals('Empty workspace (2).', 0, workspace.getTopBlocks(false).length);
@@ -132,28 +128,13 @@
     assertEquals('Empty workspace (4).', 0, workspace.getTopBlocks(true).length);
     assertEquals('Empty workspace (5).', 0, workspace.getTopBlocks(false).length);
     assertEquals('Empty workspace (6).', 0, workspace.getAllBlocks().length);
-<<<<<<< HEAD
-  } finally {
-    workspace.dispose();
-=======
-  }
-  finally {
-    workspaceTest_tearDown();
->>>>>>> 7a2c01e1
+  }
+  finally {
+    workspaceTest_tearDown();
   }
 }
 
 function test_flatWorkspace() {
-<<<<<<< HEAD
-  var workspace = new Blockly.Workspace();
-  var blockA, blockB;
-  try {
-    blockA = workspace.newBlock('');
-    assertEquals('One block workspace (1).', 1, workspace.getTopBlocks(true).length);
-    assertEquals('One block workspace (2).', 1, workspace.getTopBlocks(false).length);
-    assertEquals('One block workspace (3).', 1, workspace.getAllBlocks().length);
-    blockB = workspace.newBlock('');
-=======
   workspaceTest_setUp();
   try {
     var blockA = workspace.newBlock('');
@@ -161,7 +142,6 @@
     assertEquals('One block workspace (2).', 1, workspace.getTopBlocks(false).length);
     assertEquals('One block workspace (3).', 1, workspace.getAllBlocks().length);
     var blockB = workspace.newBlock('');
->>>>>>> 7a2c01e1
     assertEquals('Two block workspace (1).', 2, workspace.getTopBlocks(true).length);
     assertEquals('Two block workspace (2).', 2, workspace.getTopBlocks(false).length);
     assertEquals('Two block workspace (3).', 2, workspace.getAllBlocks().length);
@@ -174,28 +154,15 @@
     assertEquals('Cleared workspace (2).', 0, workspace.getTopBlocks(false).length);
     assertEquals('Cleared workspace (3).', 0, workspace.getAllBlocks().length);
   } finally {
-<<<<<<< HEAD
-    blockB && blockB.dispose();
-    blockA && blockA.dispose();
-    workspace.dispose();
-=======
-    workspaceTest_tearDown();
->>>>>>> 7a2c01e1
+    workspaceTest_tearDown();
   }
 }
 
 function test_maxBlocksWorkspace() {
-<<<<<<< HEAD
-  var workspace = new Blockly.Workspace();
-  var blockA = workspace.newBlock('');
-  var blockB = workspace.newBlock('');
-  try {
-=======
   workspaceTest_setUp();
   try {
     var blockA = workspace.newBlock('');
     var blockB = workspace.newBlock('');
->>>>>>> 7a2c01e1
     assertEquals('Infinite capacity.', Infinity, workspace.remainingCapacity());
     workspace.options.maxBlocks = 3;
     assertEquals('Three capacity.', 1, workspace.remainingCapacity());
@@ -208,13 +175,7 @@
     workspace.clear();
     assertEquals('Cleared capacity.', 0, workspace.remainingCapacity());
   } finally {
-<<<<<<< HEAD
-    blockB.dispose();
-    blockA.dispose();
-    workspace.dispose();
-=======
-    workspaceTest_tearDown();
->>>>>>> 7a2c01e1
+    workspaceTest_tearDown();
   }
 }
 
@@ -240,17 +201,10 @@
 }
 
 function test_getBlockById() {
-<<<<<<< HEAD
-  var workspace = new Blockly.Workspace();
-  var blockA = workspace.newBlock('');
-  var blockB = workspace.newBlock('');
-  try {
-=======
   workspaceTest_setUp();
   try {
     var blockA = workspace.newBlock('');
     var blockB = workspace.newBlock('');
->>>>>>> 7a2c01e1
     assertEquals('Find blockA.', blockA, workspace.getBlockById(blockA.id));
     assertEquals('Find blockB.', blockB, workspace.getBlockById(blockB.id));
     assertEquals('No block found.', null,
@@ -261,12 +215,6 @@
     workspace.clear();
     assertEquals('Can\'t find blockB.', null, workspace.getBlockById(blockB.id));
   } finally {
-<<<<<<< HEAD
-    blockB.dispose();
-    blockA.dispose();
-    workspace.dispose();
-  }
-=======
     workspaceTest_tearDown();
   }
 }
@@ -614,5 +562,4 @@
   assertNull(variable);
   assertEquals('name2', block_var_name);
   workspaceTest_tearDownWithMockBlocks();
->>>>>>> 7a2c01e1
 }