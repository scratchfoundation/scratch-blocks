/**
 * @license
 * Blockly Tests
 *
 * Copyright 2012 Google Inc.
 * https://developers.google.com/blockly/
 *
 * Licensed under the Apache License, Version 2.0 (the "License");
 * you may not use this file except in compliance with the License.
 * You may obtain a copy of the License at
 *
 *   http://www.apache.org/licenses/LICENSE-2.0
 *
 * Unless required by applicable law or agreed to in writing, software
 * distributed under the License is distributed on an "AS IS" BASIS,
 * WITHOUT WARRANTIES OR CONDITIONS OF ANY KIND, either express or implied.
 * See the License for the specific language governing permissions and
 * limitations under the License.
 */
'use strict';

function test_emptyWorkspace() {
  var workspace = new Blockly.Workspace();
  try {
    assertEquals('Empty workspace (1).', 0, workspace.getTopBlocks(true).length);
    assertEquals('Empty workspace (2).', 0, workspace.getTopBlocks(false).length);
    assertEquals('Empty workspace (3).', 0, workspace.getAllBlocks().length);
    workspace.clear();
    assertEquals('Empty workspace (4).', 0, workspace.getTopBlocks(true).length);
    assertEquals('Empty workspace (5).', 0, workspace.getTopBlocks(false).length);
    assertEquals('Empty workspace (6).', 0, workspace.getAllBlocks().length);
  } finally {
    workspace.dispose();
  }
}

function test_flatWorkspace() {
  var workspace = new Blockly.Workspace();
  var blockA, blockB;
  try {
    blockA = workspace.newBlock('');
    assertEquals('One block workspace (1).', 1, workspace.getTopBlocks(true).length);
    assertEquals('One block workspace (2).', 1, workspace.getTopBlocks(false).length);
    assertEquals('One block workspace (3).', 1, workspace.getAllBlocks().length);
    blockB = workspace.newBlock('');
    assertEquals('Two block workspace (1).', 2, workspace.getTopBlocks(true).length);
    assertEquals('Two block workspace (2).', 2, workspace.getTopBlocks(false).length);
    assertEquals('Two block workspace (3).', 2, workspace.getAllBlocks().length);
    blockA.dispose();
    assertEquals('One block workspace (4).', 1, workspace.getTopBlocks(true).length);
    assertEquals('One block workspace (5).', 1, workspace.getTopBlocks(false).length);
    assertEquals('One block workspace (6).', 1, workspace.getAllBlocks().length);
    workspace.clear();
    assertEquals('Cleared workspace (1).', 0, workspace.getTopBlocks(true).length);
    assertEquals('Cleared workspace (2).', 0, workspace.getTopBlocks(false).length);
    assertEquals('Cleared workspace (3).', 0, workspace.getAllBlocks().length);
  } finally {
    blockB && blockB.dispose();
    blockA && blockA.dispose();
    workspace.dispose();
  }
}

<<<<<<< HEAD
=======
function test_maxBlocksWorkspace() {
  var workspace = new Blockly.Workspace();
  var blockA = workspace.newBlock('');
  var blockB = workspace.newBlock('');
  try {
    assertEquals('Infinite capacity.', Infinity, workspace.remainingCapacity());
    workspace.options.maxBlocks = 3;
    assertEquals('Three capacity.', 1, workspace.remainingCapacity());
    workspace.options.maxBlocks = 2;
    assertEquals('Two capacity.', 0, workspace.remainingCapacity());
    workspace.options.maxBlocks = 1;
    assertEquals('One capacity.', -1, workspace.remainingCapacity());
    workspace.options.maxBlocks = 0;
    assertEquals('Zero capacity.', -2, workspace.remainingCapacity());
    workspace.clear();
    assertEquals('Cleared capacity.', 0, workspace.remainingCapacity());
  } finally {
    blockB.dispose();
    blockA.dispose();
    workspace.dispose();
  }
}

>>>>>>> b0264eb5
function test_getWorkspaceById() {
  var workspaceA = new Blockly.Workspace();
  var workspaceB = new Blockly.Workspace();
  try {
    assertEquals('Find workspaceA.', workspaceA,
        Blockly.Workspace.getById(workspaceA.id));
    assertEquals('Find workspaceB.', workspaceB,
        Blockly.Workspace.getById(workspaceB.id));
    assertEquals('No workspace found.', null,
        Blockly.Workspace.getById('I do not exist.'));
    workspaceA.dispose();
    assertEquals('Can\'t find workspaceA.', null,
        Blockly.Workspace.getById(workspaceA.id));
    assertEquals('WorkspaceB exists.', workspaceB,
        Blockly.Workspace.getById(workspaceB.id));
  } finally {
    workspaceB.dispose();
    workspaceA.dispose();
  }
}

function test_getBlockById() {
  var workspace = new Blockly.Workspace();
  var blockA = workspace.newBlock('');
  var blockB = workspace.newBlock('');
  try {
    assertEquals('Find blockA.', blockA, workspace.getBlockById(blockA.id));
    assertEquals('Find blockB.', blockB, workspace.getBlockById(blockB.id));
    assertEquals('No block found.', null,
        workspace.getBlockById('I do not exist.'));
    blockA.dispose();
    assertEquals('Can\'t find blockA.', null, workspace.getBlockById(blockA.id));
    assertEquals('BlockB exists.', blockB, workspace.getBlockById(blockB.id));
    workspace.clear();
    assertEquals('Can\'t find blockB.', null, workspace.getBlockById(blockB.id));
  } finally {
    blockB.dispose();
    blockA.dispose();
    workspace.dispose();
  }
}<|MERGE_RESOLUTION|>--- conflicted
+++ resolved
@@ -61,32 +61,6 @@
   }
 }
 
-<<<<<<< HEAD
-=======
-function test_maxBlocksWorkspace() {
-  var workspace = new Blockly.Workspace();
-  var blockA = workspace.newBlock('');
-  var blockB = workspace.newBlock('');
-  try {
-    assertEquals('Infinite capacity.', Infinity, workspace.remainingCapacity());
-    workspace.options.maxBlocks = 3;
-    assertEquals('Three capacity.', 1, workspace.remainingCapacity());
-    workspace.options.maxBlocks = 2;
-    assertEquals('Two capacity.', 0, workspace.remainingCapacity());
-    workspace.options.maxBlocks = 1;
-    assertEquals('One capacity.', -1, workspace.remainingCapacity());
-    workspace.options.maxBlocks = 0;
-    assertEquals('Zero capacity.', -2, workspace.remainingCapacity());
-    workspace.clear();
-    assertEquals('Cleared capacity.', 0, workspace.remainingCapacity());
-  } finally {
-    blockB.dispose();
-    blockA.dispose();
-    workspace.dispose();
-  }
-}
-
->>>>>>> b0264eb5
 function test_getWorkspaceById() {
   var workspaceA = new Blockly.Workspace();
   var workspaceB = new Blockly.Workspace();
