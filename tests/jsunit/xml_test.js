/**
 * @license
 * Blockly Tests
 *
 * Copyright 2014 Google Inc.
 * https://developers.google.com/blockly/
 *
 * Licensed under the Apache License, Version 2.0 (the "License");
 * you may not use this file except in compliance with the License.
 * You may obtain a copy of the License at
 *
 *   http://www.apache.org/licenses/LICENSE-2.0
 *
 * Unless required by applicable law or agreed to in writing, software
 * distributed under the License is distributed on an "AS IS" BASIS,
 * WITHOUT WARRANTIES OR CONDITIONS OF ANY KIND, either express or implied.
 * See the License for the specific language governing permissions and
 * limitations under the License.
 */
'use strict';

goog.require('goog.testing');
goog.require('goog.testing.MockControl');

var mockControl_;
var saved_msg = Blockly.Msg.DELETE_VARIABLE;
var workspace;
var XML_TEXT = ['<xml xmlns="http://www.w3.org/1999/xhtml">',
  '  <block type="controls_repeat_ext" inline="true" x="21" y="23">',
  '    <value name="TIMES">',
  '      <block type="math_number">',
  '        <field name="NUM">10</field>',
  '      </block>',
  '    </value>',
  '    <statement name="DO">',
  '      <block type="variables_set" inline="true">',
  '        <field name="VAR">item</field>',
  '        <value name="VALUE">',
  '          <block type="lists_create_empty"></block>',
  '        </value>',
  '        <next>',
  '          <block type="text_print" inline="false">',
  '            <value name="TEXT">',
  '              <block type="text">',
  '                <field name="TEXT">Hello</field>',
  '              </block>',
  '            </value>',
  '          </block>',
  '        </next>',
  '      </block>',
  '    </statement>',
  '  </block>',
  '</xml>'].join('\n');

function xmlTest_setUp() {
  workspace = new Blockly.Workspace();
  mockControl_ = new goog.testing.MockControl();
}

function xmlTest_setUpWithMockBlocks() {
  xmlTest_setUp();
  Blockly.defineBlocksWithJsonArray([{
    'type': 'field_variable_test_block',
    'message0': '%1',
    'args0': [
      {
        'type': 'field_variable',
        'name': 'VAR',
        'variable': 'item'
      }
    ],
  }]);
  // Need to define this because field_variable's dropdownCreate() calls replace
  // on undefined value, Blockly.Msg.DELETE_VARIABLE. To fix this, define
  // Blockly.Msg.DELETE_VARIABLE as %1 so the replace function finds the %1 it
  // expects.
  Blockly.Msg.DELETE_VARIABLE = '%1';
}

function xmlTest_tearDown() {
  mockControl_.$tearDown();
  workspace.dispose();
}

function xmlTest_tearDownWithMockBlocks() {
  xmlTest_tearDown();
  delete Blockly.Blocks.field_variable_test_block;
  Blockly.Msg.DELETE_VARIABLE = saved_msg;
}

/**
 * Check the values of the non variable field dom.
 * @param {!Element} fieldDom The xml dom of the non variable field.
 * @param {!string} name The expected name of the variable.
 * @param {!string} text The expected text of the variable.
 */
function xmlTest_checkNonVariableField(fieldDom, name, text) {
  assertEquals(text, fieldDom.textContent);
  assertEquals(name, fieldDom.getAttribute('name'));
  assertNull(fieldDom.getAttribute('id'));
  assertNull(fieldDom.getAttribute('variableType'));
}

/**
 * Check the values of the variable field DOM.
 * @param {!Element} fieldDom The xml dom of the variable field.
 * @param {!string} name The expected name of the variable.
 * @param {!string} type The expected type of the variable.
 * @param {!string} id The expected id of the variable.
 * @param {!string} text The expected text of the variable.
 */
function xmlTest_checkVariableFieldDomValues(fieldDom, name, type, id, text) {
  assertEquals(name, fieldDom.getAttribute('name'));
  assertEquals(type, fieldDom.getAttribute('variableType'));
  assertEquals(id, fieldDom.getAttribute('id'));
  assertEquals(text, fieldDom.textContent);
}

/**
 * Check the values of the variable DOM.
 * @param {!Element} variableDom The xml dom of the variable.
 * @param {!string} type The expected type of the variable.
 * @param {!string} id The expected id of the variable.
 * @param {!string} text The expected text of the variable.
 */
function xmlTest_checkVariableDomValues(variableDom, type, id, text) {
  assertEquals(type, variableDom.getAttribute('type'));
  assertEquals(id, variableDom.getAttribute('id'));
  assertEquals(text, variableDom.textContent);
}

/**
 * Check if a variable with the given values exists.
 * @param {!string} name The expected name of the variable.
 * @param {!string} type The expected type of the variable.
 * @param {!string} id The expected id of the variable.
 */
function xmlTest_checkVariableValues(name, type, id) {
  var variable = workspace.getVariable(name);
  assertNotUndefined(variable);
  assertEquals(name, variable.name);
  assertEquals(type, variable.type);
  assertEquals(id, variable.getId());
}

function test_textToDom() {
  var dom = Blockly.Xml.textToDom(XML_TEXT);
  assertEquals('XML tag', 'xml', dom.nodeName);
  assertEquals('Block tags', 6, dom.getElementsByTagName('block').length);
}

function test_domToText() {
  var dom = Blockly.Xml.textToDom(XML_TEXT);
  var text = Blockly.Xml.domToText(dom);
  assertEquals('Round trip', XML_TEXT.replace(/\s+/g, ''),
      text.replace(/\s+/g, ''));
}

function test_domToWorkspace_BackwardCompatibility() {
  // Expect that workspace still loads without serialized variables.
  xmlTest_setUpWithMockBlocks();
  var mockGenUid = mockControl_.createMethodMock(Blockly.utils, 'genUid');
  mockGenUid().$returns('1');
  mockGenUid().$returns('1');
  mockGenUid().$replay();
  try {
    var dom = Blockly.Xml.textToDom(
        '<xml>' +
        '  <block type="field_variable_test_block" id="block_id">' +
        '    <field name="VAR">name1</field>' +
        '  </block>' +
        '</xml>');
    Blockly.Xml.domToWorkspace(dom, workspace);
    assertEquals('Block count', 1, workspace.getAllBlocks().length);
    xmlTest_checkVariableValues('name1', '', '1');
  } finally {
    xmlTest_tearDownWithMockBlocks();
  }
}

function test_domToWorkspace_VariablesAtTop() {
  // Expect that unused variables are preserved.
  xmlTest_setUpWithMockBlocks();
  try {
    var dom = Blockly.Xml.textToDom(
        '<xml>' +
        '  <variables>' +
        '    <variable type="type1" id="id1">name1</variable>' +
        '    <variable type="type2" id="id2">name2</variable>' +
        '    <variable type="" id="id3">name3</variable>' +
        '  </variables>' +
        '  <block type="field_variable_test_block">' +
        '    <field name="VAR" id="id3" variabletype="">name3</field>' +
        '  </block>' +
        '</xml>');
    Blockly.Xml.domToWorkspace(dom, workspace);
    assertEquals('Block count', 1, workspace.getAllBlocks().length);
    xmlTest_checkVariableValues('name1', 'type1', 'id1');
    xmlTest_checkVariableValues('name2', 'type2', 'id2');
    xmlTest_checkVariableValues('name3', '', 'id3');
  } finally {
    xmlTest_tearDownWithMockBlocks();
  }
}

function test_domToWorkspace_VariablesAtTop_DuplicateVariablesTag() {
  // Expect thrown Error because of duplicate 'variables' tag
  xmlTest_setUpWithMockBlocks();
  try {
    var dom = Blockly.Xml.textToDom(
        '<xml>' +
        '  <variables>' +
        '  </variables>' +
        '  <variables>' +
        '  </variables>' +
        '</xml>');
    Blockly.Xml.domToWorkspace(dom, workspace);
    fail();
  }
  catch (e) {
    // expected
  } finally {
    xmlTest_tearDownWithMockBlocks();
  }
}

function test_domToWorkspace_VariablesAtTop_MissingType() {
  // Expect thrown error when a variable tag is missing the type attribute.
  workspace = new Blockly.Workspace();
  try {
    var dom = Blockly.Xml.textToDom(
        '<xml>' +
        '  <variables>' +
        '    <variable id="id1">name1</variable>' +
        '  </variables>' +
        '  <block type="field_variable_test_block">' +
        '    <field name="VAR" id="id1" variabletype="">name3</field>' +
        '  </block>' +
        '</xml>');
    Blockly.Xml.domToWorkspace(dom, workspace);
    fail();
  } catch (e) {
    // expected
  } finally {
    workspace.dispose();
  }
}

function test_domToWorkspace_VariablesAtTop_MismatchBlockType() {
  // Expect thrown error when the serialized type of a variable does not match
  // the type of a variable field that references it.
  xmlTest_setUpWithMockBlocks();
  try {
    var dom = Blockly.Xml.textToDom(
        '<xml>' +
        '  <variables>' +
        '    <variable type="type1" id="id1">name1</variable>' +
        '  </variables>' +
        '  <block type="field_variable_test_block">' +
        '    <field name="VAR" id="id1" variabletype="">name1</field>' +
        '  </block>' +
        '</xml>');
    Blockly.Xml.domToWorkspace(dom, workspace);
    fail();
  } catch (e) {
    // expected
  } finally {
    xmlTest_tearDownWithMockBlocks();
  }
}

function test_domToPrettyText() {
  var dom = Blockly.Xml.textToDom(XML_TEXT);
  var text = Blockly.Xml.domToPrettyText(dom);
  assertEquals('Round trip', XML_TEXT.replace(/\s+/g, ''),
      text.replace(/\s+/g, ''));
}

/**
 * Tests the that appendDomToWorkspace works in a headless mode.
 * Also see test_appendDomToWorkspace() in workspace_svg_test.js.
 */
function test_appendDomToWorkspace() {
  Blockly.Blocks.test_block = {
    init: function() {
      this.jsonInit({
        message0: 'test',
      });
    }
  };

  var workspace = new Blockly.Workspace();
  try {
    var dom = Blockly.Xml.textToDom(
        '<xml xmlns="http://www.w3.org/1999/xhtml">' +
        '  <block type="test_block" inline="true" x="21" y="23">' +
        '  </block>' +
        '</xml>');
<<<<<<< HEAD
    Blockly.Xml.domToWorkspace(dom, workspace);
=======
    workspace = new Blockly.Workspace();
    Blockly.Xml.appendDomToWorkspace(dom, workspace);
>>>>>>> c0b906f4
    assertEquals('Block count', 1, workspace.getAllBlocks().length);
    var newBlockIds = Blockly.Xml.appendDomToWorkspace(dom, workspace);
    assertEquals('Block count', 2, workspace.getAllBlocks().length);
    assertEquals('Number of new block ids',1,newBlockIds.length);
  } finally {
    delete Blockly.Blocks.test_block;
<<<<<<< HEAD

=======
>>>>>>> c0b906f4
    workspace.dispose();
  }
}

<<<<<<< HEAD
function test_domToPrettyText() {
  var dom = Blockly.Xml.textToDom(XML_TEXT);
  var text = Blockly.Xml.domToPrettyText(dom);
  assertEquals('Round trip', XML_TEXT.replace(/\s+/g, ''),
      text.replace(/\s+/g, ''));
}

/**
 * Tests the that appendDomToWorkspace works in a headless mode.
 * Also see test_appendDomToWorkspace() in workspace_svg_test.js.
 */
function test_appendDomToWorkspace() {
  Blockly.Blocks.test_block = {
    init: function() {
      this.jsonInit({
        message0: 'test',
      });
    }
  };

  try {
    var dom = Blockly.Xml.textToDom(
        '<xml xmlns="http://www.w3.org/1999/xhtml">' +
        '  <block type="test_block" inline="true" x="21" y="23">' +
        '  </block>' +
        '</xml>');
    var workspace = new Blockly.Workspace();
    Blockly.Xml.appendDomToWorkspace(dom, workspace);
    assertEquals('Block count', 1, workspace.getAllBlocks().length);
    var newBlockIds = Blockly.Xml.appendDomToWorkspace(dom, workspace);
    assertEquals('Block count', 2, workspace.getAllBlocks().length);
    assertEquals('Number of new block ids',1,newBlockIds.length);
  } finally {
    delete Blockly.Blocks.test_block;
    workspace.dispose();
  }
=======
function test_blockToDom_fieldToDom_trivial() {
  xmlTest_setUpWithMockBlocks()
  workspace.createVariable('name1', 'type1', 'id1');
  var block = new Blockly.Block(workspace, 'field_variable_test_block');
  block.inputList[0].fieldRow[0].setValue('name1');
  var resultFieldDom = Blockly.Xml.blockToDom(block).childNodes[0];
  xmlTest_checkVariableFieldDomValues(resultFieldDom, 'VAR', 'type1', 'id1', 'name1')
  xmlTest_tearDownWithMockBlocks()
}

function test_blockToDom_fieldToDom_defaultCase() {
  xmlTest_setUpWithMockBlocks()
  var mockGenUid = mockControl_.createMethodMock(Blockly.utils, 'genUid');
  mockGenUid().$returns('1');
  mockGenUid().$replay();
  workspace.createVariable('name1');
  var block = new Blockly.Block(workspace, 'field_variable_test_block');
  block.inputList[0].fieldRow[0].setValue('name1');
  var resultFieldDom = Blockly.Xml.blockToDom(block).childNodes[0];
  // Expect type is '' and id is '1' since we don't specify type and id.
  xmlTest_checkVariableFieldDomValues(resultFieldDom, 'VAR', '', '1', 'name1')
  xmlTest_tearDownWithMockBlocks()
}

function test_blockToDom_fieldToDom_notAFieldVariable() {
  Blockly.defineBlocksWithJsonArray([{
    "type": "field_angle_test_block",
    "message0": "%1",
    "args0": [
      {
        "type": "field_angle",
        "name": "VAR",
        "angle": 90
      }
    ],
  }]);
  xmlTest_setUpWithMockBlocks()
  var block = new Blockly.Block(workspace, 'field_angle_test_block');
  var resultFieldDom = Blockly.Xml.blockToDom(block).childNodes[0];
  xmlTest_checkNonVariableField(resultFieldDom, 'VAR', '90');
  delete Blockly.Blocks.field_angle_block;
  xmlTest_tearDownWithMockBlocks()
}

function test_variablesToDom_oneVariable() {
  xmlTest_setUp();
  var mockGenUid = mockControl_.createMethodMock(Blockly.utils, 'genUid');
  mockGenUid().$returns('1');
  mockGenUid().$replay();

  workspace.createVariable('name1');
  var resultDom = Blockly.Xml.variablesToDom(workspace.getAllVariables());
  assertEquals(1, resultDom.children.length);
  var resultVariableDom = resultDom.children[0];
  assertEquals('name1', resultVariableDom.textContent);
  assertEquals('', resultVariableDom.getAttribute('type'));
  assertEquals('1', resultVariableDom.getAttribute('id'));
  xmlTest_tearDown();
}

function test_variablesToDom_twoVariables_oneBlock() {
  xmlTest_setUpWithMockBlocks();

  workspace.createVariable('name1', 'type1', 'id1');
  workspace.createVariable('name2', 'type2', 'id2');
  var block = new Blockly.Block(workspace, 'field_variable_test_block');
  block.inputList[0].fieldRow[0].setValue('name1');

  var resultDom = Blockly.Xml.variablesToDom(workspace.getAllVariables());
  assertEquals(2, resultDom.children.length);
  xmlTest_checkVariableDomValues(resultDom.children[0], 'type1', 'id1',
      'name1');
  xmlTest_checkVariableDomValues(resultDom.children[1], 'type2', 'id2',
      'name2');
  xmlTest_tearDownWithMockBlocks();
}

function test_variablesToDom_noVariables() {
  xmlTest_setUp();
  workspace.createVariable('name1');
  var resultDom = Blockly.Xml.variablesToDom(workspace.getAllVariables());
  assertEquals(1, resultDom.children.length);
  xmlTest_tearDown();
>>>>>>> c0b906f4
}<|MERGE_RESOLUTION|>--- conflicted
+++ resolved
@@ -296,54 +296,7 @@
         '  <block type="test_block" inline="true" x="21" y="23">' +
         '  </block>' +
         '</xml>');
-<<<<<<< HEAD
-    Blockly.Xml.domToWorkspace(dom, workspace);
-=======
     workspace = new Blockly.Workspace();
-    Blockly.Xml.appendDomToWorkspace(dom, workspace);
->>>>>>> c0b906f4
-    assertEquals('Block count', 1, workspace.getAllBlocks().length);
-    var newBlockIds = Blockly.Xml.appendDomToWorkspace(dom, workspace);
-    assertEquals('Block count', 2, workspace.getAllBlocks().length);
-    assertEquals('Number of new block ids',1,newBlockIds.length);
-  } finally {
-    delete Blockly.Blocks.test_block;
-<<<<<<< HEAD
-
-=======
->>>>>>> c0b906f4
-    workspace.dispose();
-  }
-}
-
-<<<<<<< HEAD
-function test_domToPrettyText() {
-  var dom = Blockly.Xml.textToDom(XML_TEXT);
-  var text = Blockly.Xml.domToPrettyText(dom);
-  assertEquals('Round trip', XML_TEXT.replace(/\s+/g, ''),
-      text.replace(/\s+/g, ''));
-}
-
-/**
- * Tests the that appendDomToWorkspace works in a headless mode.
- * Also see test_appendDomToWorkspace() in workspace_svg_test.js.
- */
-function test_appendDomToWorkspace() {
-  Blockly.Blocks.test_block = {
-    init: function() {
-      this.jsonInit({
-        message0: 'test',
-      });
-    }
-  };
-
-  try {
-    var dom = Blockly.Xml.textToDom(
-        '<xml xmlns="http://www.w3.org/1999/xhtml">' +
-        '  <block type="test_block" inline="true" x="21" y="23">' +
-        '  </block>' +
-        '</xml>');
-    var workspace = new Blockly.Workspace();
     Blockly.Xml.appendDomToWorkspace(dom, workspace);
     assertEquals('Block count', 1, workspace.getAllBlocks().length);
     var newBlockIds = Blockly.Xml.appendDomToWorkspace(dom, workspace);
@@ -353,7 +306,8 @@
     delete Blockly.Blocks.test_block;
     workspace.dispose();
   }
-=======
+}
+
 function test_blockToDom_fieldToDom_trivial() {
   xmlTest_setUpWithMockBlocks()
   workspace.createVariable('name1', 'type1', 'id1');
@@ -437,5 +391,35 @@
   var resultDom = Blockly.Xml.variablesToDom(workspace.getAllVariables());
   assertEquals(1, resultDom.children.length);
   xmlTest_tearDown();
->>>>>>> c0b906f4
+}
+
+/**
+ * Tests the that appendDomToWorkspace works in a headless mode.
+ * Also see test_appendDomToWorkspace() in workspace_svg_test.js.
+ */
+function test_appendDomToWorkspace() {
+  Blockly.Blocks.test_block = {
+    init: function() {
+      this.jsonInit({
+        message0: 'test',
+      });
+    }
+  };
+
+  try {
+    var dom = Blockly.Xml.textToDom(
+        '<xml xmlns="http://www.w3.org/1999/xhtml">' +
+        '  <block type="test_block" inline="true" x="21" y="23">' +
+        '  </block>' +
+        '</xml>');
+    var workspace = new Blockly.Workspace();
+    Blockly.Xml.appendDomToWorkspace(dom, workspace);
+    assertEquals('Block count', 1, workspace.getAllBlocks().length);
+    var newBlockIds = Blockly.Xml.appendDomToWorkspace(dom, workspace);
+    assertEquals('Block count', 2, workspace.getAllBlocks().length);
+    assertEquals('Number of new block ids',1,newBlockIds.length);
+  } finally {
+    delete Blockly.Blocks.test_block;
+    workspace.dispose();
+  }
 }