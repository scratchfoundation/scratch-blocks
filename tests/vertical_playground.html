--- conflicted
+++ resolved
@@ -279,13 +279,10 @@
     <input type="checkbox" onclick="logFlyoutEvents(this.checked)" id="logFlyoutCheck">
   </p>
   <p>
-<<<<<<< HEAD
-=======
     Enable sounds (after refresh): &nbsp;
     <input type="checkbox" onclick="setSoundsEnabled(this.checked)" id="soundsEnabled">
   </p>
   <p>
->>>>>>> 46c3b8a5
     <input type="button" value="Undo" onclick="workspace.undo()" />
     <input type="button" value="Redo" onclick="workspace.undo(true)" />
   </p>
