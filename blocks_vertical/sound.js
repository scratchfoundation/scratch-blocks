--- conflicted
+++ resolved
@@ -29,7 +29,7 @@
 
 Blockly.Blocks['sound_sounds_menu'] = {
   /**
-   * Sounds drop-down menu.
+   * Sound effects drop-down menu.
    * @this Blockly.Block
    */
   init: function() {
@@ -274,14 +274,8 @@
               ['pan left/right', 'PAN'],
               ['echo', 'ECHO'],
               ['reverb', 'REVERB'],
-<<<<<<< HEAD
-              ['fuzz', 'FUZZ'],
-              ['wobble', 'WOBBLE'],
-              ['robotic', 'ROBOTIC']
-=======
               ['fuzz', 'DISTORTION'],
               ['robot', 'ROBOTIC']
->>>>>>> 0317cf69
             ]
           }
         ],
