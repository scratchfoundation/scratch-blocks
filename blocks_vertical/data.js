/**
 * @license
 * Visual Blocks Editor
 *
 * Copyright 2016 Massachusetts Institute of Technology
 * All rights reserved.
 *
 * Licensed under the Apache License, Version 2.0 (the "License");
 * you may not use this file except in compliance with the License.
 * You may obtain a copy of the License at
 *
 *   http://www.apache.org/licenses/LICENSE-2.0
 *
 * Unless required by applicable law or agreed to in writing, software
 * distributed under the License is distributed on an "AS IS" BASIS,
 * WITHOUT WARRANTIES OR CONDITIONS OF ANY KIND, either express or implied.
 * See the License for the specific language governing permissions and
 * limitations under the License.
 */

'use strict';

goog.provide('Blockly.Blocks.data');
goog.provide('Blockly.Constants.Data');

goog.require('Blockly.Blocks');
goog.require('Blockly.Colours');
goog.require('Blockly.constants');
goog.require('Blockly.ScratchBlocks.VerticalExtensions');

<<<<<<< HEAD

Blockly.Blocks['data_variablemenu'] = {
  /**
   * Variable menu.
   * @this Blockly.Block
   */
  init: function() {
    this.jsonInit(
      {
        "message0": "%1",
        "args0": [
          {
            "type": "field_variable",
            "name": "VARIABLE"
          }
        ],
        "colour": Blockly.Colours.data.secondary,
        "colourSecondary": Blockly.Colours.data.secondary,
        "colourTertiary": Blockly.Colours.data.tertiary,
        "extensions": ["output_string"]
      });
  }
};

=======
>>>>>>> e50b22ea
Blockly.Blocks['data_variable'] = {
  /**
   * Block of Variables
   * @this Blockly.Block
   */
  init: function() {
    this.jsonInit({
      "message0": "%1",
      "args0": [
        {
          "type": "field_variable_getter",
          "text": "",
          "name": "VARIABLE"
        }
      ],
      "category": Blockly.Categories.data,
      "checkboxInFlyout": true,
      "extensions": ["contextMenu_getVariableBlock", "colours_data", "output_string"]
    });
  }
};

Blockly.Blocks['data_setvariableto'] = {
  /**
   * Block to set variable to a certain value
   * @this Blockly.Block
   */
  init: function() {
    this.jsonInit({
      "message0": "set %1 to %2",
      "args0": [
        {
          "type": "field_variable",
          "name": "VARIABLE"
        },
        {
          "type": "input_value",
          "name": "VALUE"
        }
      ],
      "category": Blockly.Categories.data,
      "extensions": ["colours_data", "shape_statement"]
    });
  }
};

Blockly.Blocks['data_changevariableby'] = {
  /**
   * Block to change variable by a certain value
   * @this Blockly.Block
   */
  init: function() {
    this.jsonInit({
      "message0": "change %1 by %2",
      "args0": [
        {
          "type": "field_variable",
          "name": "VARIABLE"
        },
        {
          "type": "input_value",
          "name": "VALUE"
        }
      ],
      "category": Blockly.Categories.data,
      "extensions": ["colours_data", "shape_statement"]
    });
  }
};

// @todo reinstate when there are implementations for these
// Blockly.Blocks['data_showvariable'] = {
//   /**
//    * Block to show a variable
//    * @this Blockly.Block
//    */
//   init: function() {
//     this.jsonInit({
//       "message0": "show variable %1",
//       "args0": [
//         {
//           "type": "input_value",
//           "name": "VARIABLE"
//         }
//       ],
//       "previousStatement": null,
//       "nextStatement": null,
//       "category": Blockly.Categories.data,
//       "colour": Blockly.Colours.data.primary,
//       "colourSecondary": Blockly.Colours.data.secondary,
//       "colourTertiary": Blockly.Colours.data.tertiary
//     });
//   }
// };
//
// Blockly.Blocks['data_hidevariable'] = {
//   /**
//    * Block to hide a variable
//    * @this Blockly.Block
//    */
//   init: function() {
//     this.jsonInit({
//       "message0": "hide variable %1",
//       "args0": [
//         {
//           "type": "input_value",
//           "name": "VARIABLE"
//         }
//       ],
//       "previousStatement": null,
//       "nextStatement": null,
//       "category": Blockly.Categories.data,
//       "colour": Blockly.Colours.data.primary,
//       "colourSecondary": Blockly.Colours.data.secondary,
//       "colourTertiary": Blockly.Colours.data.tertiary
//     });
//   }
// };

Blockly.Blocks['data_listcontents'] = {
  /**
   * List reporter.
   * @this Blockly.Block
   */
  init: function() {
    this.jsonInit({
      "message0": "%1",
      "args0": [
        {
          "type": "field_variable_getter",
          "text": "",
          "name": "LIST"
        }
      ],
      "category": Blockly.Categories.data,
      "extensions": ["colours_data", "output_string"],
      "checkboxInFlyout": true
    });
  }
};

Blockly.Blocks['data_listindexall'] = {
  /**
   * List index menu, with all option.
   * @this Blockly.Block
   */
  init: function() {
    this.jsonInit({
      "message0": "%1",
      "args0": [
        {
          "type": "field_numberdropdown",
          "name": "INDEX",
          "value": "1",
          "min": 1,
          "precision": 1,
          "options": [
            ["1", "1"],
            ["last", "last"],
            ["all", "all"]
          ]
        }
      ],
      "category": Blockly.Categories.data,
      "colour": Blockly.Colours.textField,
      "extensions": ["output_string"]
    });
  }
};

Blockly.Blocks['data_listindexrandom'] = {
  /**
   * List index menu, with random option.
   * @this Blockly.Block
   */
  init: function() {
    this.jsonInit({
      "message0": "%1",
      "args0": [
        {
          "type": "field_numberdropdown",
          "name": "INDEX",
          "value": "1",
          "min": 1,
          "precision": 1,
          "options": [
            ["1", "1"],
            ["last", "last"],
            ["random", "random"]
          ]
        }
      ],
      "category": Blockly.Categories.data,
      "colour": Blockly.Colours.textField,
      "extensions": ["output_string"]
    });
  }
};

Blockly.Blocks['data_addtolist'] = {
  /**
   * Block to add item to list.
   * @this Blockly.Block
   */
  init: function() {
    this.jsonInit({
      "message0": "add %1 to %2",
      "args0": [
        {
          "type": "input_value",
          "name": "ITEM"
        },
        {
          "type": "field_variable",
          "name": "LIST"
        }
      ],
      "category": Blockly.Categories.data,
      "extensions": ["colours_data", "shape_statement"]
    });
  }
};

Blockly.Blocks['data_deleteoflist'] = {
  /**
   * Block to delete item from list.
   * @this Blockly.Block
   */
  init: function() {
    this.jsonInit({
      "message0": "delete %1 of %2",
      "args0": [
        {
          "type": "input_value",
          "name": "INDEX"
        },
        {
          "type": "field_variable",
          "name": "LIST"
        }
      ],
      "category": Blockly.Categories.data,
      "extensions": ["colours_data", "shape_statement"]
    });
  }
};

Blockly.Blocks['data_insertatlist'] = {
  /**
   * Block to insert item to list.
   * @this Blockly.Block
   */
  init: function() {
    this.jsonInit({
      "message0": "insert %1 at %2 of %3",
      "args0": [
        {
          "type": "input_value",
          "name": "ITEM"
        },
        {
          "type": "input_value",
          "name": "INDEX"
        },
        {
          "type": "field_variable",
          "name": "LIST"
        }
      ],
      "category": Blockly.Categories.data,
      "extensions": ["colours_data", "shape_statement"]
    });
  }
};

Blockly.Blocks['data_replaceitemoflist'] = {
  /**
   * Block to insert item to list.
   * @this Blockly.Block
   */
  init: function() {
    this.jsonInit({
      "message0": "replace item %1 of %2 with %3",
      "args0": [
        {
          "type": "input_value",
          "name": "INDEX"
        },
        {
          "type": "field_variable",
          "name": "LIST"
        },
        {
          "type": "input_value",
          "name": "ITEM"
        }
      ],
      "category": Blockly.Categories.data,
      "extensions": ["colours_data", "shape_statement"]
    });
  }
};

Blockly.Blocks['data_itemoflist'] = {
  /**
   * Block for reporting item of list.
   * @this Blockly.Block
   */
  init: function() {
    this.jsonInit({
      "message0": "item %1 of %2",
      "args0": [
        {
          "type": "input_value",
          "name": "INDEX"
        },
        {
          "type": "field_variable",
          "name": "LIST"
        }
      ],
      "output": null,
      "category": Blockly.Categories.data,
      "extensions": ["colours_data"],
      "outputShape": Blockly.OUTPUT_SHAPE_ROUND
    });
  }
};

Blockly.Blocks['data_lengthoflist'] = {
  /**
   * Block for reporting length of list.
   * @this Blockly.Block
   */
  init: function() {
    this.jsonInit({
      "message0": "length of %1",
      "args0": [
        {
          "type": "field_variable",
          "name": "LIST"
        }
      ],
      "category": Blockly.Categories.data,
      "extensions": ["colours_data", "output_number"]
    });
  }
};

Blockly.Blocks['data_listcontainsitem'] = {
  /**
   * Block to report whether list contains item.
   * @this Blockly.Block
   */
  init: function() {
    this.jsonInit({
      "message0": "%1 contains %2?",
      "args0": [
        {
          "type": "field_variable",
          "name": "LIST"
        },
        {
          "type": "input_value",
          "name": "ITEM"
        }
      ],
      "category": Blockly.Categories.data,
      "extensions": ["colours_data", "output_boolean"]
    });
  }
};

Blockly.Blocks['data_showlist'] = {
  /**
   * Block to show a list.
   * @this Blockly.Block
   */
  init: function() {
    this.jsonInit({
      "message0": "show list %1",
      "args0": [
        {
          "type": "field_variable",
          "name": "LIST"
        }
      ],
      "category": Blockly.Categories.data,
      "extensions": ["colours_data", "shape_statement"]
    });
  }
};

Blockly.Blocks['data_hidelist'] = {
  /**
   * Block to hide a list.
   * @this Blockly.Block
   */
  init: function() {
    this.jsonInit({
      "message0": "hide list %1",
      "args0": [
        {
          "type": "field_variable",
          "name": "LIST"
        }
      ],
      "category": Blockly.Categories.data,
      "extensions": ["colours_data", "shape_statement"]
    });
  }
};

/**
 * Mixin to add a context menu for a data_variable block.  It adds one item for
 * each variable defined on the workspace.
 * @mixin
 * @augments Blockly.Block
 * @package
 * @readonly
 */
Blockly.Constants.Data.CUSTOM_CONTEXT_MENU_GET_VARIABLE_MIXIN = {
  /**
   * Add context menu option to create getter block for the loop's variable.
   * (customContextMenu support limited to web BlockSvg.)
   * @param {!Array} options List of menu options to add to.
   * @this Blockly.Block
   */
  customContextMenu: function(options) {
    if (!this.isCollapsed()) {
      var variablesList = this.workspace.variableList;
      for (var i = 0; i < variablesList.length; i++) {
        var option = {enabled: true};
        option.text = variablesList[i];

        option.callback =
            Blockly.Constants.Data.VARIABLE_OPTION_CALLBACK_FACTORY(this,
            option.text);
        options.push(option);
      }
    }
  }
};

Blockly.Extensions.registerMixin('contextMenu_getVariableBlock',
  Blockly.Constants.Data.CUSTOM_CONTEXT_MENU_GET_VARIABLE_MIXIN);

/**
 * Callback factory for dropdown menu options associated with a variable getter
 * block.  Each variable on the workspace gets its own item in the dropdown
 * menu, and clicking on that item changes the text of the field on the source
 * block.
 * @param {!Blockly.Block} block The block to update.
 * @param {string} name The new name to display on the block.
 * @return {!function()} A function that updates the block with the new name.
 */
Blockly.Constants.Data.VARIABLE_OPTION_CALLBACK_FACTORY = function(block, name) {
  return function() {
    var variableField = block.getField('VARIABLE');
    if (!variableField) {
      console.log("Tried to get a variable field on the wrong type of block.");
    }
    variableField.setText(name);
  };
};<|MERGE_RESOLUTION|>--- conflicted
+++ resolved
@@ -28,33 +28,7 @@
 goog.require('Blockly.constants');
 goog.require('Blockly.ScratchBlocks.VerticalExtensions');
 
-<<<<<<< HEAD
-
-Blockly.Blocks['data_variablemenu'] = {
-  /**
-   * Variable menu.
-   * @this Blockly.Block
-   */
-  init: function() {
-    this.jsonInit(
-      {
-        "message0": "%1",
-        "args0": [
-          {
-            "type": "field_variable",
-            "name": "VARIABLE"
-          }
-        ],
-        "colour": Blockly.Colours.data.secondary,
-        "colourSecondary": Blockly.Colours.data.secondary,
-        "colourTertiary": Blockly.Colours.data.tertiary,
-        "extensions": ["output_string"]
-      });
-  }
-};
-
-=======
->>>>>>> e50b22ea
+
 Blockly.Blocks['data_variable'] = {
   /**
    * Block of Variables
